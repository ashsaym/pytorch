#include <c10/util/Optional.h>

#include <gtest/gtest.h>

#include <array>
#include <cstdint>
#include <string>

namespace {

template <typename T>
class OptionalTest : public ::testing::Test {
 public:
  using optional = c10::optional<T>;
};

template <typename T>
T getSampleValue();

template <>
bool getSampleValue() {
  return true;
}

template <>
uint64_t getSampleValue() {
  // NOLINTNEXTLINE(cppcoreguidelines-avoid-magic-numbers)
  return 42;
}

template <>
std::string getSampleValue() {
  return "hello";
}

using OptionalTypes = ::testing::Types<
    // 32-bit scalar optimization.
    bool,
    // Trivially destructible but not 32-bit scalar.
    uint64_t,
    // Non-trivial destructor.
    std::string>;

TYPED_TEST_CASE(OptionalTest, OptionalTypes);

// NOLINTNEXTLINE(cppcoreguidelines-avoid-non-const-global-variables)
TYPED_TEST(OptionalTest, Empty) {
  typename TestFixture::optional empty;

  EXPECT_FALSE((bool)empty);
  EXPECT_FALSE(empty.has_value());

  // NOLINTNEXTLINE(hicpp-avoid-goto,cppcoreguidelines-avoid-goto)
  EXPECT_THROW(empty.value(), c10::bad_optional_access);
}

// NOLINTNEXTLINE(cppcoreguidelines-avoid-non-const-global-variables)
TYPED_TEST(OptionalTest, Initialized) {
  using optional = typename TestFixture::optional;

  const auto val = getSampleValue<TypeParam>();
  optional opt((val));
  auto copy(opt), moveFrom1(opt), moveFrom2(opt);
  optional move(std::move(moveFrom1));
  optional copyAssign;
  copyAssign = opt;
  optional moveAssign;
  moveAssign = std::move(moveFrom2);

<<<<<<< HEAD
  // NOLINTNEXTLINE(cppcoreguidelines-avoid-magic-numbers)
  std::array<typename TestFixture::optional *, 5> opts = {&opt, &copy, &copyAssign, &move, &moveAssign};
=======
  std::array<typename TestFixture::optional*, 5> opts = {
      &opt, &copy, &copyAssign, &move, &moveAssign};
>>>>>>> 98fcdb80
  for (auto* popt : opts) {
    auto& opt = *popt;
    EXPECT_TRUE((bool)opt);
    EXPECT_TRUE(opt.has_value());

    EXPECT_EQ(opt.value(), val);
    EXPECT_EQ(*opt, val);
  }
}

} // namespace<|MERGE_RESOLUTION|>--- conflicted
+++ resolved
@@ -24,7 +24,6 @@
 
 template <>
 uint64_t getSampleValue() {
-  // NOLINTNEXTLINE(cppcoreguidelines-avoid-magic-numbers)
   return 42;
 }
 
@@ -67,13 +66,8 @@
   optional moveAssign;
   moveAssign = std::move(moveFrom2);
 
-<<<<<<< HEAD
-  // NOLINTNEXTLINE(cppcoreguidelines-avoid-magic-numbers)
-  std::array<typename TestFixture::optional *, 5> opts = {&opt, &copy, &copyAssign, &move, &moveAssign};
-=======
   std::array<typename TestFixture::optional*, 5> opts = {
       &opt, &copy, &copyAssign, &move, &moveAssign};
->>>>>>> 98fcdb80
   for (auto* popt : opts) {
     auto& opt = *popt;
     EXPECT_TRUE((bool)opt);
