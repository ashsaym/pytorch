# ---[ Generate and install header and cpp files
include(../cmake/Codegen.cmake)

# ---[ Vulkan code gen
if(USE_VULKAN)
  include(../cmake/VulkanCodegen.cmake)
endif()

# ---[ MSVC OpenMP modification
if(MSVC)
  include(../cmake/public/utils.cmake)
endif()

# Debug messages - if you want to get a list of source files and examine
# target information, enable the following by -DPRINT_CMAKE_DEBUG_INFO=ON.
set(PRINT_CMAKE_DEBUG_INFO FALSE CACHE BOOL "print cmake debug information")
if(PRINT_CMAKE_DEBUG_INFO)
  include(../cmake/DebugHelper.cmake)
endif()

# ATen parallelism settings
#  OMP - OpenMP for intra-op, native thread pool for inter-op parallelism
#  NATIVE - using native thread pool for intra- and inter-op parallelism
#  TBB - using TBB for intra- and native thread pool for inter-op parallelism
if(INTERN_BUILD_MOBILE AND NOT BUILD_CAFFE2_MOBILE)
  set(ATEN_THREADING "NATIVE" CACHE STRING "ATen parallel backend")
else()
  if(USE_OPENMP)
    set(ATEN_THREADING "OMP" CACHE STRING "ATen parallel backend")
  elseif(USE_TBB)
    set(ATEN_THREADING "TBB" CACHE STRING "ATen parallel backend")
  else()
    set(ATEN_THREADING "NATIVE" CACHE STRING "ATen parallel backend")
  endif()
endif()

set(AT_PARALLEL_OPENMP 0)
set(AT_PARALLEL_NATIVE 0)
set(AT_PARALLEL_NATIVE_TBB 0)

message(STATUS "Using ATen parallel backend: ${ATEN_THREADING}")
if("${ATEN_THREADING}" STREQUAL "OMP")
  set(AT_PARALLEL_OPENMP 1)
elseif("${ATEN_THREADING}" STREQUAL "NATIVE")
  set(AT_PARALLEL_NATIVE 1)
elseif("${ATEN_THREADING}" STREQUAL "TBB")
  if(NOT USE_TBB)
    message(FATAL_ERROR "Using TBB backend but USE_TBB is off")
  endif()
  set(AT_PARALLEL_NATIVE_TBB 1)
else()
  message(FATAL_ERROR "Unknown ATen parallel backend: ${ATEN_THREADING}")
endif()

# ---[ Declare source file lists

# ---[ ATen build
if(INTERN_BUILD_ATEN_OPS)
  set(__caffe2_CMAKE_POSITION_INDEPENDENT_CODE ${CMAKE_POSITION_INDEPENDENT_CODE})
  set(CMAKE_POSITION_INDEPENDENT_CODE ON)
  add_subdirectory(../aten aten)
  set(CMAKE_POSITION_INDEPENDENT_CODE ${__caffe2_CMAKE_POSITION_INDEPENDENT_CODE})

  # Generate the headers wrapped by our operator
  add_custom_command(OUTPUT ${CMAKE_CURRENT_BINARY_DIR}/contrib/aten/aten_op.h
  COMMAND
  "${PYTHON_EXECUTABLE}" ${CMAKE_CURRENT_SOURCE_DIR}/contrib/aten/gen_op.py
    --aten_root=${CMAKE_CURRENT_SOURCE_DIR}/../aten
    --template_dir=${CMAKE_CURRENT_SOURCE_DIR}/contrib/aten
    --yaml_dir=${CMAKE_CURRENT_BINARY_DIR}/../aten/src/ATen
    --install_dir=${CMAKE_CURRENT_BINARY_DIR}/contrib/aten
  DEPENDS
  ATEN_CPU_FILES_GEN_TARGET
  ${CMAKE_BINARY_DIR}/aten/src/ATen/Declarations.yaml
  ${CMAKE_CURRENT_SOURCE_DIR}/contrib/aten/gen_op.py
  ${CMAKE_CURRENT_SOURCE_DIR}/contrib/aten/aten_op_template.h)

  add_custom_target(__aten_op_header_gen
    DEPENDS ${CMAKE_CURRENT_BINARY_DIR}/contrib/aten/aten_op.h)
  add_library(aten_op_header_gen INTERFACE)
  add_dependencies(aten_op_header_gen __aten_op_header_gen)

  # Add source, includes, and libs to lists
  list(APPEND Caffe2_CPU_SRCS ${ATen_CPU_SRCS})
  list(APPEND Caffe2_GPU_SRCS ${ATen_CUDA_SRCS})
  list(APPEND Caffe2_GPU_SRCS_W_SORT_BY_KEY ${ATen_CUDA_SRCS_W_SORT_BY_KEY})
  list(APPEND Caffe2_HIP_SRCS ${ATen_HIP_SRCS})
  list(APPEND Caffe2_HIP_SRCS ${ATen_HIP_SRCS_W_SORT_BY_KEY})
  list(APPEND Caffe2_CPU_TEST_SRCS ${ATen_CPU_TEST_SRCS})
  list(APPEND Caffe2_GPU_TEST_SRCS ${ATen_CUDA_TEST_SRCS})
  list(APPEND Caffe2_HIP_TEST_SRCS ${ATen_HIP_TEST_SRCS})
  list(APPEND Caffe2_CPU_TEST_SRCS ${ATen_CORE_TEST_SRCS})
  list(APPEND Caffe2_VULKAN_TEST_SRCS ${ATen_VULKAN_TEST_SRCS})
  list(APPEND Caffe2_CPU_INCLUDE ${ATen_CPU_INCLUDE})
  list(APPEND Caffe2_GPU_INCLUDE ${ATen_CUDA_INCLUDE})
  list(APPEND Caffe2_HIP_INCLUDE ${ATen_HIP_INCLUDE})
  list(APPEND Caffe2_VULKAN_INCLUDE ${ATen_VULKAN_INCLUDE})
  list(APPEND Caffe2_DEPENDENCY_LIBS ${ATen_CPU_DEPENDENCY_LIBS})
  list(APPEND Caffe2_CUDA_DEPENDENCY_LIBS ${ATen_CUDA_DEPENDENCY_LIBS})
  list(APPEND Caffe2_HIP_DEPENDENCY_LIBS ${ATen_HIP_DEPENDENCY_LIBS})
  list(APPEND Caffe2_DEPENDENCY_INCLUDE ${ATen_THIRD_PARTY_INCLUDE})
endif()

# ---[ Caffe2 build
# Note: the folders that are being commented out have not been properly
# addressed yet.

if(NOT MSVC AND USE_XNNPACK)
  if(NOT TARGET fxdiv)
    set(FXDIV_BUILD_TESTS OFF CACHE BOOL "")
    set(FXDIV_BUILD_BENCHMARKS OFF CACHE BOOL "")
    add_subdirectory(
      "${FXDIV_SOURCE_DIR}"
      "${CMAKE_BINARY_DIR}/FXdiv")
  endif()
endif()

add_subdirectory(core)
add_subdirectory(serialize)
add_subdirectory(utils)
if(BUILD_CAFFE2 OR (NOT USE_FBGEMM))
  add_subdirectory(perfkernels)
endif()

# Skip modules that are not used by libtorch mobile yet.
if(BUILD_CAFFE2 AND (NOT INTERN_BUILD_MOBILE OR BUILD_CAFFE2_MOBILE))
  add_subdirectory(contrib)
  add_subdirectory(predictor)
  add_subdirectory(predictor/emulator)
  add_subdirectory(core/nomnigraph)
  if(USE_NVRTC)
    add_subdirectory(cuda_rtc)
  endif()
  add_subdirectory(db)
  add_subdirectory(distributed)
  # add_subdirectory(experiments) # note, we may remove this folder at some point
  add_subdirectory(ideep)
  add_subdirectory(image)
  add_subdirectory(video)
  add_subdirectory(mobile)
  add_subdirectory(mpi)
  add_subdirectory(observers)
  add_subdirectory(onnx)
  if(BUILD_CAFFE2_OPS)
    add_subdirectory(operators)
    add_subdirectory(operators/rnn)
    if(USE_FBGEMM)
      add_subdirectory(quantization)
      add_subdirectory(quantization/server)
    endif()
    if(USE_QNNPACK)
      add_subdirectory(operators/quantized)
    endif()
  endif()
  add_subdirectory(opt)
  add_subdirectory(proto)
  add_subdirectory(python)
  add_subdirectory(queue)
  add_subdirectory(sgd)
  add_subdirectory(share)
  # add_subdirectory(test) # todo: use caffe2_gtest_main instead of gtest_main because we will need to call GlobalInit
  add_subdirectory(transforms)
endif()
if(NOT BUILD_CAFFE2)
  add_subdirectory(proto)
endif()

# Advanced: if we have allow list specified, we will do intersections for all
# main lib srcs.
if(CAFFE2_ALLOWLISTED_FILES)
  caffe2_do_allowlist(Caffe2_CPU_SRCS CAFFE2_ALLOWLISTED_FILES)
  caffe2_do_allowlist(Caffe2_GPU_SRCS CAFFE2_ALLOWLISTED_FILES)
  caffe2_do_allowlist(Caffe2_HIP_SRCS CAFFE2_ALLOWLISTED_FILES)
endif()

if(BUILD_SPLIT_CUDA)
  # Splitting the source files that'll be in torch_cuda between torch_cuda_cu and torch_cuda_cpp
  foreach(tmp ${Caffe2_GPU_SRCS})
    if("${tmp}" MATCHES "(.*aten.*\\.cu|.*(b|B)las.*|.*((s|S)olver|Register.*CUDA|Legacy|THC|CUDAHooks|detail/|TensorShapeCUDA).*\\.cpp)" AND NOT "${tmp}" MATCHES ".*(THC((CachingHost)?Allocator|General)).*")
      # Currently, torch_cuda_cu will have all the .cu files in aten, as well as some others that depend on those files
      list(APPEND Caffe2_GPU_SRCS_CU ${tmp})
    else()
      list(APPEND Caffe2_GPU_SRCS_CPP ${tmp})
    endif()
  endforeach()

  foreach(tmp ${Caffe2_GPU_SRCS_W_SORT_BY_KEY})
    if("${tmp}" MATCHES ".*aten.*\\.cu" AND NOT "${tmp}" MATCHES ".*TensorFactories.*")
      list(APPEND Caffe2_GPU_SRCS_W_SORT_BY_KEY_CU ${tmp})
    else()
      list(APPEND Caffe2_GPU_SRCS_W_SORT_BY_KEY_CPP ${tmp})
    endif()
  endforeach()
endif()

if(PRINT_CMAKE_DEBUG_INFO)
  message(STATUS "CPU sources: ")
  foreach(tmp ${Caffe2_CPU_SRCS})
    message(STATUS "  " ${tmp})
  endforeach()

  message(STATUS "GPU sources: ")
  foreach(tmp ${Caffe2_GPU_SRCS})
    message(STATUS "  " ${tmp})
  endforeach()

  if(BUILD_SPLIT_CUDA)
    message(STATUS "GPU sources: (for torch_cuda_cpp)")
    foreach(tmp ${Caffe2_GPU_SRCS_CPP})
      message(STATUS "  " ${tmp})
    endforeach()

    message(STATUS "GPU sources: (for torch_cuda_cu)")
    foreach(tmp ${Caffe2_GPU_SRCS_CU})
      message(STATUS "  " ${tmp})
    endforeach()
  endif()

  message(STATUS "GPU sources (w/ sort by key): ")
  foreach(tmp ${Caffe2_GPU_SRCS_W_SORT_BY_KEY})
    message(STATUS "  " ${tmp})
  endforeach()

  if(BUILD_SPLIT_CUDA)
    message(STATUS "torch_cuda_cu GPU sources (w/ sort by key): ")
    foreach(tmp ${Caffe2_GPU_SRCS_W_SORT_BY_KEY_CU})
      message(STATUS "  " ${tmp})
    endforeach()

    message(STATUS "torch_cuda_cpp GPU sources (w/ sort by key): ")
    foreach(tmp ${Caffe2_GPU_SRCS_W_SORT_BY_KEY_CPP})
      message(STATUS "  " ${tmp})
    endforeach()
  endif()

  message(STATUS "CPU include: ")
  foreach(tmp ${Caffe2_CPU_INCLUDE})
    message(STATUS "  " ${tmp})
  endforeach()

  message(STATUS "GPU include: ")
  foreach(tmp ${Caffe2_GPU_INCLUDE})
    message(STATUS "  " ${tmp})
  endforeach()

  message(STATUS "CPU test sources: ")
  foreach(tmp ${Caffe2_CPU_TEST_SRCS})
    message(STATUS "  " ${tmp})
  endforeach()

  message(STATUS "GPU test sources: ")
  foreach(tmp ${Caffe2_GPU_TEST_SRCS})
    message(STATUS "  " ${tmp})
  endforeach()

  message(STATUS "HIP sources: ")
  foreach(tmp ${Caffe2_HIP_SRCS})
    message(STATUS "  " ${tmp})
  endforeach()

  message(STATUS "HIP test sources: ")
  foreach(tmp ${Caffe2_HIP_TEST_SRCS})
    message(STATUS "  " ${tmp})
  endforeach()

  message(STATUS "ATen CPU test sources: ")
  foreach(tmp ${ATen_CPU_TEST_SRCS})
    message(STATUS "  " ${tmp})
  endforeach()

  message(STATUS "ATen CUDA test sources: ")
  foreach(tmp ${ATen_CUDA_TEST_SRCS})
    message(STATUS "  " ${tmp})
  endforeach()

  message(STATUS "ATen HIP test sources: ")
  foreach(tmp ${ATen_HIP_TEST_SRCS})
    message(STATUS "  " ${tmp})
  endforeach()

  message(STATUS "ATen Vulkan test sources: ")
  foreach(tmp ${ATen_VULKAN_TEST_SRCS})
    message(STATUS "  " ${tmp})
  endforeach()

endif()

if(NOT INTERN_BUILD_MOBILE OR BUILD_CAFFE2_MOBILE)
  # ---[ List of libraries to link with
  add_library(caffe2_protos STATIC $<TARGET_OBJECTS:Caffe2_PROTO>)
  add_dependencies(caffe2_protos Caffe2_PROTO)
  # If we are going to link protobuf locally inside caffe2 libraries, what we will do is
  # to create a helper static library that always contains libprotobuf source files, and
  # link the caffe2 related dependent libraries to it.
  target_include_directories(caffe2_protos INTERFACE $<INSTALL_INTERFACE:include>)
  # Reason for this public dependency is as follows:
  # (1) Strictly speaking, we should not expose any Protobuf related functions. We should
  #     only use function interfaces wrapped with our own public API, and link protobuf
  #     locally.
  # (2) However, currently across the Caffe2 codebase, we have extensive use of protobuf
  #     functionalities. For example, not only libcaffe2.so uses it, but also other
  #     binaries such as python extensions etc. As a result, we will have to have a
  #     transitive dependency to libprotobuf.
  #
  # Good thing is that, if we specify CAFFE2_LINK_LOCAL_PROTOBUF, then we do not need to
  # separately deploy protobuf binaries - libcaffe2.so will contain all functionalities
  # one needs. One can verify this via ldd.
  #
  # TODO item in the future includes:
  # (1) Enable using lite protobuf
  # (2) Properly define public API that do not directly depend on protobuf itself.
  # (3) Expose the libprotobuf.a file for dependent libraries to link to.
  #
  # What it means for users/developers?
  # (1) Users: nothing affecting the users, other than the fact that CAFFE2_LINK_LOCAL_PROTOBUF
  #     avoids the need to deploy protobuf.
  # (2) Developers: if one simply uses core caffe2 functionality without using protobuf,
  #     nothing changes. If one has a dependent library that uses protobuf, then one needs to
  #     have the right protobuf version as well as linking to libprotobuf.a.
  target_link_libraries(caffe2_protos PUBLIC protobuf::libprotobuf)
  if(NOT BUILD_SHARED_LIBS)
    install(TARGETS caffe2_protos ARCHIVE DESTINATION "${CMAKE_INSTALL_LIBDIR}")
  endif()
endif()

# ==========================================================
# formerly-libtorch
# ==========================================================

set(TORCH_SRC_DIR "${PROJECT_SOURCE_DIR}/torch")
set(TORCH_ROOT "${PROJECT_SOURCE_DIR}")

if(NOT TORCH_INSTALL_BIN_DIR)
  set(TORCH_INSTALL_BIN_DIR bin)
endif()

if(NOT TORCH_INSTALL_INCLUDE_DIR)
  set(TORCH_INSTALL_INCLUDE_DIR include)
endif()

if(NOT TORCH_INSTALL_LIB_DIR)
  set(TORCH_INSTALL_LIB_DIR lib)
endif()



if(NOT INTERN_BUILD_MOBILE OR NOT BUILD_CAFFE2_MOBILE)
  if(USE_DISTRIBUTED)

    # Define this target even if we're building without TensorPipe, to make life
    # easier to other targets that depend on this. However, in that case, by not
    # setting the USE_TENSORPIPE compile definition, this target will just end
    # up being empty. Downstream targets should also add a #ifdef guard.
    if(NOT WIN32)
      add_library(process_group_agent
        "${TORCH_SRC_DIR}/csrc/distributed/rpc/agent_utils.cpp"
        "${TORCH_SRC_DIR}/csrc/distributed/rpc/agent_utils.h"
        "${TORCH_SRC_DIR}/csrc/distributed/rpc/process_group_agent.cpp"
        "${TORCH_SRC_DIR}/csrc/distributed/rpc/process_group_agent.h"
      )
      target_link_libraries(process_group_agent PRIVATE torch c10d fmt::fmt-header-only)
      add_dependencies(process_group_agent torch c10d)

      if(USE_TENSORPIPE)
        add_library(tensorpipe_agent
          "${TORCH_SRC_DIR}/csrc/distributed/rpc/agent_utils.cpp"
          "${TORCH_SRC_DIR}/csrc/distributed/rpc/agent_utils.h"
          "${TORCH_SRC_DIR}/csrc/distributed/rpc/macros.h"
          "${TORCH_SRC_DIR}/csrc/distributed/rpc/tensorpipe_agent.cpp"
          "${TORCH_SRC_DIR}/csrc/distributed/rpc/tensorpipe_agent.h"
          "${TORCH_SRC_DIR}/csrc/distributed/rpc/tensorpipe_utils.cpp"
          "${TORCH_SRC_DIR}/csrc/distributed/rpc/tensorpipe_utils.h"
          )
        target_link_libraries(tensorpipe_agent PRIVATE torch c10d tensorpipe fmt::fmt-header-only)
        add_dependencies(tensorpipe_agent torch c10d)
        if(USE_CUDA)
          target_compile_definitions(tensorpipe_agent PUBLIC USE_CUDA)
        endif()

        if(USE_ROCM)
          target_compile_definitions(tensorpipe_agent PRIVATE
            USE_ROCM
            __HIP_PLATFORM_HCC__
          )
        endif()

        target_compile_definitions(tensorpipe_agent PUBLIC USE_TENSORPIPE)
        target_link_libraries(tensorpipe_agent PRIVATE tensorpipe)
        add_dependencies(tensorpipe_agent tensorpipe)
      endif()
    endif()
  endif()

  set(CMAKE_POSITION_INDEPENDENT_CODE TRUE)

  # Generate files
  set(TOOLS_PATH "${TORCH_ROOT}/tools")

  configure_file("${TORCH_SRC_DIR}/_utils_internal.py"
    "${TOOLS_PATH}/shared/_utils_internal.py"
    COPYONLY)

  # Generate header with version info
  configure_file("${TORCH_SRC_DIR}/csrc/api/include/torch/version.h.in"
    "${TORCH_SRC_DIR}/csrc/api/include/torch/version.h"
    @ONLY)

  set(GENERATED_CXX_TORCH
    "${TORCH_SRC_DIR}/csrc/autograd/generated/Functions.cpp"
    )

  if(NOT INTERN_DISABLE_AUTOGRAD AND NOT BUILD_LITE_INTERPRETER)
    list(APPEND GENERATED_CXX_TORCH
      "${TORCH_SRC_DIR}/csrc/autograd/generated/VariableType_0.cpp"
      "${TORCH_SRC_DIR}/csrc/autograd/generated/VariableType_1.cpp"
      "${TORCH_SRC_DIR}/csrc/autograd/generated/VariableType_2.cpp"
      "${TORCH_SRC_DIR}/csrc/autograd/generated/VariableType_3.cpp"
      "${TORCH_SRC_DIR}/csrc/autograd/generated/VariableType_4.cpp"
      "${TORCH_SRC_DIR}/csrc/autograd/generated/TraceType_0.cpp"
      "${TORCH_SRC_DIR}/csrc/autograd/generated/TraceType_1.cpp"
      "${TORCH_SRC_DIR}/csrc/autograd/generated/TraceType_2.cpp"
      "${TORCH_SRC_DIR}/csrc/autograd/generated/TraceType_3.cpp"
      "${TORCH_SRC_DIR}/csrc/autograd/generated/TraceType_4.cpp"
<<<<<<< HEAD
      "${TORCH_SRC_DIR}/csrc/autograd/generated/InplaceOrViewType_0.cpp"
      "${TORCH_SRC_DIR}/csrc/autograd/generated/InplaceOrViewType_1.cpp"
=======
      "${TORCH_SRC_DIR}/csrc/autograd/generated/ADInplaceOrViewType_0.cpp"
      "${TORCH_SRC_DIR}/csrc/autograd/generated/ADInplaceOrViewType_1.cpp"
>>>>>>> 078fadaa
    )
  endif()

  set(GENERATED_H_TORCH
    "${TORCH_SRC_DIR}/csrc/autograd/generated/Functions.h"
    "${TORCH_SRC_DIR}/csrc/autograd/generated/variable_factories.h"
    )

  if(NOT INTERN_DISABLE_AUTOGRAD)
    list(APPEND GENERATED_H_TORCH
      "${TORCH_SRC_DIR}/csrc/autograd/generated/VariableType.h"
    )
  endif()

  set(GENERATED_CXX_PYTHON
    "${TORCH_SRC_DIR}/csrc/autograd/generated/python_functions.cpp"
    "${TORCH_SRC_DIR}/csrc/autograd/generated/python_variable_methods.cpp"
    "${TORCH_SRC_DIR}/csrc/autograd/generated/python_torch_functions.cpp"
    "${TORCH_SRC_DIR}/csrc/autograd/generated/python_nn_functions.cpp"
    "${TORCH_SRC_DIR}/csrc/autograd/generated/python_fft_functions.cpp"
    "${TORCH_SRC_DIR}/csrc/autograd/generated/python_linalg_functions.cpp"
    "${TORCH_SRC_DIR}/csrc/autograd/generated/python_special_functions.cpp"
    )

  set(GENERATED_H_PYTHON
    "${TORCH_SRC_DIR}/csrc/autograd/generated/python_functions.h"
    )

  set(GENERATED_TESTING_PYTHON
    "${TORCH_SRC_DIR}/testing/_internal/generated/annotated_fn_args.py"
    )

  set(TORCH_GENERATED_CODE
    ${GENERATED_CXX_TORCH}
    ${GENERATED_H_TORCH}
    ${GENERATED_CXX_PYTHON}
    ${GENERATED_H_PYTHON}
    ${GENERATED_TESTING_PYTHON}
    )

  add_custom_command(
    OUTPUT
    ${TORCH_GENERATED_CODE}
    COMMAND
    "${PYTHON_EXECUTABLE}" tools/setup_helpers/generate_code.py
      --declarations-path "${CMAKE_BINARY_DIR}/aten/src/ATen/Declarations.yaml"
      --native-functions-path "aten/src/ATen/native/native_functions.yaml"
      --nn-path "aten/src"
      $<$<BOOL:${INTERN_DISABLE_AUTOGRAD}>:--disable-autograd>
      $<$<BOOL:${SELECTED_OP_LIST}>:--selected-op-list-path="${SELECTED_OP_LIST}">
      --force_schema_registration
    DEPENDS
    "${TORCH_ROOT}/aten/src/ATen/native/native_functions.yaml"
    "${CMAKE_BINARY_DIR}/aten/src/ATen/Declarations.yaml"
    "${TOOLS_PATH}/autograd/templates/VariableType.h"
    "${TOOLS_PATH}/autograd/templates/VariableType.cpp"
<<<<<<< HEAD
    "${TOOLS_PATH}/autograd/templates/InplaceOrViewType.cpp"
=======
    "${TOOLS_PATH}/autograd/templates/ADInplaceOrViewType.cpp"
>>>>>>> 078fadaa
    "${TOOLS_PATH}/autograd/templates/TraceType.cpp"
    "${TOOLS_PATH}/autograd/templates/Functions.h"
    "${TOOLS_PATH}/autograd/templates/Functions.cpp"
    "${TOOLS_PATH}/autograd/templates/python_functions.h"
    "${TOOLS_PATH}/autograd/templates/python_functions.cpp"
    "${TOOLS_PATH}/autograd/templates/python_variable_methods.cpp"
    "${TOOLS_PATH}/autograd/templates/python_torch_functions.cpp"
    "${TOOLS_PATH}/autograd/templates/python_nn_functions.cpp"
    "${TOOLS_PATH}/autograd/templates/python_fft_functions.cpp"
    "${TOOLS_PATH}/autograd/templates/python_linalg_functions.cpp"
    "${TOOLS_PATH}/autograd/templates/python_special_functions.cpp"
    "${TOOLS_PATH}/autograd/templates/variable_factories.h"
    "${TOOLS_PATH}/autograd/templates/annotated_fn_args.py"
    "${TOOLS_PATH}/autograd/deprecated.yaml"
    "${TOOLS_PATH}/autograd/derivatives.yaml"
    "${TOOLS_PATH}/autograd/gen_autograd_functions.py"
    "${TOOLS_PATH}/autograd/gen_autograd.py"
    "${TOOLS_PATH}/autograd/gen_python_functions.py"
    "${TOOLS_PATH}/autograd/gen_variable_factories.py"
    "${TOOLS_PATH}/autograd/gen_variable_type.py"
    "${TOOLS_PATH}/autograd/gen_inplace_or_view_type.py"
    "${TOOLS_PATH}/autograd/load_derivatives.py"
    WORKING_DIRECTORY "${TORCH_ROOT}")


  # Required workaround for libtorch_python.so build
  # see https://samthursfield.wordpress.com/2015/11/21/cmake-dependencies-between-targets-and-files-and-custom-commands/#custom-commands-in-different-directories
  add_custom_target(
    generate-torch-sources
    DEPENDS ${TORCH_GENERATED_CODE}
    )

  set(TORCH_SRCS ${GENERATED_CXX_TORCH})
  list(APPEND TORCH_SRCS ${GENERATED_H_TORCH})
  list(APPEND LIBTORCH_CMAKE_SRCS "")

<<<<<<< HEAD
  # Switch between the full jit interpreter and lite interpreter
  if(BUILD_LITE_INTERPRETER)
    append_filelist("libtorch_lite_cmake_sources" LIBTORCH_CMAKE_SRCS)
=======
  list(APPEND LITE_EAGER_SYMOBLICATION_SRCS "")
  if(USE_SOURCE_DEBUG_ON_MOBILE)
    append_filelist("libtorch_lite_eager_symbolication" LITE_EAGER_SYMOBLICATION_SRCS)
    # For source debug on lite interpreter, we have to add dependency on pickling
    # but references to read/writeArchiveAndTensor is not built for mobile
    # so this condition specifically says we are building for source debug
    # on mobile.
    if(BUILD_LITE_INTERPRETER)
      set_source_files_properties(${TORCH_SRC_DIR}/csrc/jit/serialization/pickle.cpp PROPERTIES COMPILE_FLAGS "-DC10_MOBILE -DFEATURE_TORCH_MOBILE")
    endif()
  endif()

  # Switch between the full jit interpreter and lite interpreter
  if(BUILD_LITE_INTERPRETER)
    append_filelist("libtorch_lite_cmake_sources" LIBTORCH_CMAKE_SRCS)
    list(APPEND LIBTORCH_CMAKE_SRCS ${LITE_EAGER_SYMOBLICATION_SRCS})
>>>>>>> 078fadaa
  else()
    append_filelist("libtorch_cmake_sources" LIBTORCH_CMAKE_SRCS)

    if(CMAKE_CXX_COMPILER_ID MATCHES "Clang" OR CMAKE_CXX_COMPILER_ID STREQUAL "GNU")
<<<<<<< HEAD
=======
      # TODO: Delete this line once https://github.com/pytorch/pytorch/pull/55889 lands
      set_source_files_properties(../torch/csrc/jit/serialization/export.cpp PROPERTIES COMPILE_FLAGS -Wno-deprecated-declarations)

>>>>>>> 078fadaa
      # TODO: Delete this when https://github.com/pytorch/pytorch/issues/35026 is fixed
      set_source_files_properties(../torch/csrc/autograd/record_function_ops.cpp PROPERTIES COMPILE_FLAGS -Wno-deprecated-declarations)
    endif()
  endif()
  list(APPEND TORCH_SRCS ${LIBTORCH_CMAKE_SRCS})

  if(PRINT_CMAKE_DEBUG_INFO)
    message(STATUS "Interpreter sources: ")
    foreach(tmp ${LIBTORCH_CMAKE_SRCS})
      message(STATUS "  " ${tmp})
    endforeach()
  endif()

  # Required workaround for LLVM 9 includes.
  if(NOT MSVC)
    set_source_files_properties(${TORCH_SRC_DIR}/csrc/jit/tensorexpr/llvm_jit.cpp PROPERTIES COMPILE_FLAGS -Wno-noexcept-type)
    # Force -Werror on several files
    set_source_files_properties(${CMAKE_CURRENT_LIST_DIR}/../aten/src/ATen/native/mkldnn/Pooling.cpp PROPERTIES COMPILE_FLAGS "-Werror")
  endif()
  # Disable certain warnings for GCC-9.X
  if(CMAKE_COMPILER_IS_GNUCXX AND (CMAKE_CXX_COMPILER_VERSION VERSION_GREATER 9.0.0))
    # See https://github.com/pytorch/pytorch/issues/38856
    set_source_files_properties(${TORCH_SRC_DIR}/csrc/jit/tensorexpr/llvm_jit.cpp PROPERTIES COMPILE_FLAGS "-Wno-redundant-move -Wno-noexcept-type")
    set_source_files_properties(${TORCH_SRC_DIR}/csrc/jit/tensorexpr/llvm_codegen.cpp PROPERTIES COMPILE_FLAGS -Wno-init-list-lifetime)
  endif()

  if(NOT INTERN_DISABLE_MOBILE_INTERP)
    set(MOBILE_SRCS
       ${TORCH_SRC_DIR}/csrc/jit/mobile/function.cpp
       ${TORCH_SRC_DIR}/csrc/jit/mobile/import.cpp
       ${TORCH_SRC_DIR}/csrc/jit/mobile/import_data.cpp
       ${TORCH_SRC_DIR}/csrc/jit/mobile/model_compatibility.cpp
       ${TORCH_SRC_DIR}/csrc/jit/mobile/module.cpp
       ${TORCH_SRC_DIR}/csrc/jit/mobile/observer.cpp
       ${TORCH_SRC_DIR}/csrc/jit/mobile/interpreter.cpp
       ${TORCH_SRC_DIR}/csrc/jit/mobile/export_data.cpp
       ${TORCH_SRC_DIR}/csrc/jit/mobile/nnc/context.cpp
       ${TORCH_SRC_DIR}/csrc/jit/mobile/nnc/registry.cpp
       ${TORCH_SRC_DIR}/csrc/jit/mobile/optim/sgd.cpp
       ${TORCH_SRC_DIR}/csrc/jit/mobile/sequential.cpp
       )
    list(APPEND TORCH_SRCS ${MOBILE_SRCS})
    list(APPEND TORCH_SRCS ${LITE_EAGER_SYMOBLICATION_SRCS})
  endif()

  # This one needs to be unconditionally added as Functions.cpp is also unconditionally added
  list(APPEND TORCH_SRCS
    ${TORCH_SRC_DIR}/csrc/autograd/FunctionsManual.cpp
    ${TORCH_SRC_DIR}/csrc/utils/out_types.cpp
  )

  if(NOT INTERN_DISABLE_AUTOGRAD AND NOT BUILD_LITE_INTERPRETER)
    list(APPEND TORCH_SRCS
      ${TORCH_SRC_DIR}/csrc/autograd/TraceTypeManual.cpp
      ${TORCH_SRC_DIR}/csrc/autograd/VariableTypeManual.cpp
    )
  endif()

  if(NOT INTERN_BUILD_MOBILE AND NOT BUILD_LITE_INTERPRETER)
    list(APPEND TORCH_SRCS
      ${TORCH_SRC_DIR}/csrc/api/src/jit.cpp
      ${TORCH_SRC_DIR}/csrc/jit/mobile/backport.cpp
      ${TORCH_SRC_DIR}/csrc/jit/mobile/backport_manager.cpp
      ${TORCH_SRC_DIR}/csrc/jit/serialization/onnx.cpp
      ${TORCH_SRC_DIR}/csrc/jit/serialization/export.cpp
      ${TORCH_SRC_DIR}/csrc/jit/serialization/export_module.cpp
      ${TORCH_SRC_DIR}/csrc/jit/codegen/fuser/cpu/fused_kernel.cpp
      ${TORCH_SRC_DIR}/csrc/jit/api/module_save.cpp
      ${TORCH_SRC_DIR}/csrc/utils/byte_order.cpp
    )

    # Disable legacy import of building without Caffe2 support
    if(BUILD_CAFFE2)
      list(APPEND TORCH_SRCS
        ${TORCH_SRC_DIR}/csrc/jit/serialization/import_legacy.cpp
      )
    else()
      set_source_files_properties(
        ${TORCH_SRC_DIR}/csrc/jit/serialization/import.cpp
        PROPERTIES COMPILE_FLAGS "-DC10_DISABLE_LEGACY_IMPORT"
      )
    endif()
    if(USE_DISTRIBUTED AND NOT WIN32)
      append_filelist("libtorch_distributed_sources" TORCH_SRCS)
    endif()
  endif()

  if(USE_CUDA OR USE_ROCM)
    append_filelist("libtorch_cuda_core_sources" Caffe2_GPU_HIP_JIT_FUSERS_SRCS)
  endif()

  if(USE_CUDA)
    if(BUILD_SPLIT_CUDA)
      list(APPEND Caffe2_GPU_SRCS_CU ${Caffe2_GPU_HIP_JIT_FUSERS_SRCS})
    else()
      list(APPEND Caffe2_GPU_SRCS ${Caffe2_GPU_HIP_JIT_FUSERS_SRCS})
    endif()
    add_library(caffe2_nvrtc SHARED ${ATen_NVRTC_STUB_SRCS})
    if(MSVC)
      # Delay load nvcuda.dll so we can import torch compiled with cuda on a CPU-only machine
      set(DELAY_LOAD_FLAGS "-DELAYLOAD:nvcuda.dll;delayimp.lib")
    else()
      set(DELAY_LOAD_FLAGS "")
    endif()
    target_link_libraries(caffe2_nvrtc ${CUDA_NVRTC} ${CUDA_CUDA_LIB} ${CUDA_NVRTC_LIB} ${DELAY_LOAD_FLAGS})
    target_include_directories(caffe2_nvrtc PRIVATE ${CUDA_INCLUDE_DIRS})
    install(TARGETS caffe2_nvrtc DESTINATION "${TORCH_INSTALL_LIB_DIR}")
    if(USE_NCCL AND BUILD_SPLIT_CUDA)
      list(APPEND Caffe2_GPU_SRCS_CPP
        ${TORCH_SRC_DIR}/csrc/cuda/nccl.cpp)
    elseif(USE_NCCL)
      list(APPEND Caffe2_GPU_SRCS
        ${TORCH_SRC_DIR}/csrc/cuda/nccl.cpp)
    endif()
    set_source_files_properties(
      ${TORCH_ROOT}/aten/src/ATen/cuda/detail/LazyNVRTC.cpp
      PROPERTIES COMPILE_DEFINITIONS "NVRTC_SHORTHASH=${CUDA_NVRTC_SHORTHASH}"
    )
<<<<<<< HEAD
=======
    set_source_files_properties(${TORCH_SRC_DIR}/csrc/jit/passes/frozen_conv_add_relu_fusion.cpp PROPERTIES COMPILE_FLAGS "-DUSE_CUDA=1")
>>>>>>> 078fadaa
  endif()

  if(USE_MLCOMPUTE)
    include(../mlc/mlc_build.cmake)
  endif()

  if(USE_ROCM)
    list(APPEND Caffe2_HIP_SRCS ${Caffe2_GPU_HIP_JIT_FUSERS_SRCS})
    if(USE_NCCL)
      list(APPEND Caffe2_HIP_SRCS
        ${TORCH_SRC_DIR}/csrc/cuda/nccl.cpp)
    endif()
    # caffe2_nvrtc's stubs to driver APIs are useful for HIP.
    # See NOTE [ ATen NVRTC Stub and HIP ]
    add_library(caffe2_nvrtc SHARED ${ATen_NVRTC_STUB_SRCS})
    target_link_libraries(caffe2_nvrtc ${PYTORCH_HIP_HCC_LIBRARIES} ${ROCM_HIPRTC_LIB})
    target_compile_definitions(caffe2_nvrtc PRIVATE USE_ROCM __HIP_PLATFORM_HCC__)
    install(TARGETS caffe2_nvrtc DESTINATION "${TORCH_INSTALL_LIB_DIR}")
  endif()

  if(NOT NO_API AND NOT BUILD_LITE_INTERPRETER)
    list(APPEND TORCH_SRCS
      ${TORCH_SRC_DIR}/csrc/api/src/cuda.cpp
      ${TORCH_SRC_DIR}/csrc/api/src/data/datasets/mnist.cpp
      ${TORCH_SRC_DIR}/csrc/api/src/data/samplers/distributed.cpp
      ${TORCH_SRC_DIR}/csrc/api/src/data/samplers/random.cpp
      ${TORCH_SRC_DIR}/csrc/api/src/data/samplers/sequential.cpp
      ${TORCH_SRC_DIR}/csrc/api/src/data/samplers/stream.cpp
      ${TORCH_SRC_DIR}/csrc/api/src/enum.cpp
      ${TORCH_SRC_DIR}/csrc/api/src/serialize.cpp
      ${TORCH_SRC_DIR}/csrc/api/src/jit.cpp
      ${TORCH_SRC_DIR}/csrc/api/src/nn/init.cpp
      ${TORCH_SRC_DIR}/csrc/api/src/nn/module.cpp
      ${TORCH_SRC_DIR}/csrc/api/src/nn/modules/_functions.cpp
      ${TORCH_SRC_DIR}/csrc/api/src/nn/modules/activation.cpp
      ${TORCH_SRC_DIR}/csrc/api/src/nn/modules/adaptive.cpp
      ${TORCH_SRC_DIR}/csrc/api/src/nn/modules/batchnorm.cpp
      ${TORCH_SRC_DIR}/csrc/api/src/nn/modules/normalization.cpp
      ${TORCH_SRC_DIR}/csrc/api/src/nn/modules/instancenorm.cpp
      ${TORCH_SRC_DIR}/csrc/api/src/nn/modules/conv.cpp
      ${TORCH_SRC_DIR}/csrc/api/src/nn/modules/dropout.cpp
      ${TORCH_SRC_DIR}/csrc/api/src/nn/modules/distance.cpp
      ${TORCH_SRC_DIR}/csrc/api/src/nn/modules/embedding.cpp
      ${TORCH_SRC_DIR}/csrc/api/src/nn/modules/fold.cpp
      ${TORCH_SRC_DIR}/csrc/api/src/nn/modules/linear.cpp
      ${TORCH_SRC_DIR}/csrc/api/src/nn/modules/loss.cpp
      ${TORCH_SRC_DIR}/csrc/api/src/nn/modules/padding.cpp
      ${TORCH_SRC_DIR}/csrc/api/src/nn/modules/pixelshuffle.cpp
      ${TORCH_SRC_DIR}/csrc/api/src/nn/modules/pooling.cpp
      ${TORCH_SRC_DIR}/csrc/api/src/nn/modules/rnn.cpp
      ${TORCH_SRC_DIR}/csrc/api/src/nn/modules/upsampling.cpp
      ${TORCH_SRC_DIR}/csrc/api/src/nn/modules/transformer.cpp
      ${TORCH_SRC_DIR}/csrc/api/src/nn/modules/container/functional.cpp
      ${TORCH_SRC_DIR}/csrc/api/src/nn/options/activation.cpp
      ${TORCH_SRC_DIR}/csrc/api/src/nn/options/adaptive.cpp
      ${TORCH_SRC_DIR}/csrc/api/src/nn/options/batchnorm.cpp
      ${TORCH_SRC_DIR}/csrc/api/src/nn/options/embedding.cpp
      ${TORCH_SRC_DIR}/csrc/api/src/nn/options/instancenorm.cpp
      ${TORCH_SRC_DIR}/csrc/api/src/nn/options/normalization.cpp
      ${TORCH_SRC_DIR}/csrc/api/src/nn/options/conv.cpp
      ${TORCH_SRC_DIR}/csrc/api/src/nn/options/dropout.cpp
      ${TORCH_SRC_DIR}/csrc/api/src/nn/options/linear.cpp
      ${TORCH_SRC_DIR}/csrc/api/src/nn/options/padding.cpp
      ${TORCH_SRC_DIR}/csrc/api/src/nn/options/pooling.cpp
      ${TORCH_SRC_DIR}/csrc/api/src/nn/options/rnn.cpp
      ${TORCH_SRC_DIR}/csrc/api/src/nn/options/vision.cpp
      ${TORCH_SRC_DIR}/csrc/api/src/nn/options/transformer.cpp
      ${TORCH_SRC_DIR}/csrc/api/src/optim/adagrad.cpp
      ${TORCH_SRC_DIR}/csrc/api/src/optim/adam.cpp
      ${TORCH_SRC_DIR}/csrc/api/src/optim/adamw.cpp
      ${TORCH_SRC_DIR}/csrc/api/src/optim/lbfgs.cpp
      ${TORCH_SRC_DIR}/csrc/api/src/optim/optimizer.cpp
      ${TORCH_SRC_DIR}/csrc/api/src/optim/rmsprop.cpp
      ${TORCH_SRC_DIR}/csrc/api/src/optim/serialize.cpp
      ${TORCH_SRC_DIR}/csrc/api/src/optim/sgd.cpp
      ${TORCH_SRC_DIR}/csrc/api/src/optim/schedulers/lr_scheduler.cpp
      ${TORCH_SRC_DIR}/csrc/api/src/optim/schedulers/step_lr.cpp
      ${TORCH_SRC_DIR}/csrc/api/src/serialize/input-archive.cpp
      ${TORCH_SRC_DIR}/csrc/api/src/serialize/output-archive.cpp
    )
  endif()

  list(APPEND Caffe2_CPU_SRCS ${TORCH_SRCS})
endif()

# NOTE [ Linking AVX and non-AVX files ]
#
# Regardless of the CPU capabilities, we build some files with AVX and AVX2
# instruction set. If the host CPU doesn't support those, we simply ignore their
# functions at runtime during dispatch.
#
# We must make sure that those files are at the end of the input list when
# linking the torch_cpu library. Otherwise, the following error scenario might
# occur:
# 1. A non-AVX and an AVX file both call a function defined with the `inline`
#    keyword
# 2. The compiler decides not to inline this function
# 3. Two different versions of the machine code are generated for this function:
#    one without AVX instructions and one with AVX.
# 4. When linking, the AVX version is found earlier in the input object files,
#    so the linker makes the entire library use it, even in code not guarded by
#    the dispatcher.
# 5. A CPU without AVX support executes this function, encounters an AVX
#    instruction and crashes.
#
# Thus we organize the input files in the following order:
# 1. All files with no AVX support
# 2. All files with AVX support (conveniently, they all have names ending with
#    'AVX.cpp')
# 3. All files with AVX2 support ('*AVX2.cpp')
set(Caffe2_CPU_SRCS_NON_AVX)
set(Caffe2_CPU_SRCS_AVX)
set(Caffe2_CPU_SRCS_AVX2)
foreach(input_filename ${Caffe2_CPU_SRCS})
  if(${input_filename} MATCHES "AVX\\.cpp")
    list(APPEND Caffe2_CPU_SRCS_AVX ${input_filename})
  elseif(${input_filename} MATCHES "AVX2\\.cpp")
    list(APPEND Caffe2_CPU_SRCS_AVX2 ${input_filename})
  else()
    list(APPEND Caffe2_CPU_SRCS_NON_AVX ${input_filename})
  endif()
endforeach(input_filename)
set(Caffe2_CPU_SRCS ${Caffe2_CPU_SRCS_NON_AVX} ${Caffe2_CPU_SRCS_AVX} ${Caffe2_CPU_SRCS_AVX2})

# ==========================================================
# END formerly-libtorch sources
# ==========================================================

add_library(torch_cpu ${Caffe2_CPU_SRCS})
if(HAVE_SOVERSION)
  set_target_properties(torch_cpu PROPERTIES
      VERSION ${TORCH_VERSION} SOVERSION ${TORCH_SOVERSION})
endif()
torch_compile_options(torch_cpu)  # see cmake/public/utils.cmake


if(CMAKE_COMPILER_IS_GNUCXX AND BUILD_LIBTORCH_CPU_WITH_DEBUG)
  # To enable debug fission we need to build libtorch_cpu with debug info on,
  # but this increases link time and peak memory usage if we use the
  # REL_WITH_DEB_INFO env var since that enables it for everything, but it's
  # only really necessary for libtorch_cpu.
  target_compile_options(torch_cpu PRIVATE "-g")
endif()

if(USE_LLVM AND LLVM_FOUND)
  llvm_map_components_to_libnames(LLVM_LINK_LIBS
    support core analysis executionengine instcombine
    scalaropts transformutils native orcjit)
  target_link_libraries(torch_cpu PRIVATE ${LLVM_LINK_LIBS})
endif(USE_LLVM AND LLVM_FOUND)

# This is required for older versions of CMake, which don't allow
# specifying add_library() without a list of source files
set(DUMMY_EMPTY_FILE ${CMAKE_BINARY_DIR}/empty.cpp)

if(MSVC)
  set(DUMMY_FILE_CONTENT "__declspec(dllexport) int ignore_this_library_placeholder(){return 0\\;}")
else()
  set(DUMMY_FILE_CONTENT "")
endif()

file(WRITE ${DUMMY_EMPTY_FILE} ${DUMMY_FILE_CONTENT})

# Wrapper library for people who link against torch and expect both CPU and CUDA support
# Contains "torch_cpu" and "torch_cuda"
add_library(torch ${DUMMY_EMPTY_FILE})
if(BUILD_SPLIT_CUDA)
  # When we split torch_cuda, we want a dummy torch_cuda library that contains both parts
  add_library(torch_cuda ${DUMMY_EMPTY_FILE})
endif()
if(HAVE_SOVERSION)
  set_target_properties(torch PROPERTIES
      VERSION ${TORCH_VERSION} SOVERSION ${TORCH_SOVERSION})
endif()

if(USE_ROCM)
  filter_list(__caffe2_hip_srcs_cpp Caffe2_HIP_SRCS "\\.(cu|hip)$")
  set_source_files_properties(${__caffe2_hip_srcs_cpp} PROPERTIES HIP_SOURCE_PROPERTY_FORMAT 1)
endif()

# Compile exposed libraries.
if(USE_ROCM)
  set(CUDA_LINK_LIBRARIES_KEYWORD PRIVATE)
  hip_add_library(torch_hip ${Caffe2_HIP_SRCS})
  set(CUDA_LINK_LIBRARIES_KEYWORD)
  torch_compile_options(torch_hip)  # see cmake/public/utils.cmake
  # TODO: Not totally sure if this is live or not
  if(USE_NCCL)
    target_link_libraries(torch_hip PRIVATE __caffe2_nccl)
    target_compile_definitions(torch_hip PRIVATE USE_NCCL)
  endif()
elseif(USE_CUDA)
  set(CUDA_LINK_LIBRARIES_KEYWORD PRIVATE)
  if(CUDA_SEPARABLE_COMPILATION)
    # Separate compilation fails when kernels using `thrust::sort_by_key`
    # are linked with the rest of CUDA code. Workaround by linking them separately
    set(_generated_name "torch_cuda_w_sort_by_key_intermediate_link${CMAKE_C_OUTPUT_EXTENSION}")
    set(torch_cuda_w_sort_by_key_link_file "${CMAKE_CURRENT_BINARY_DIR}/CMakeFiles/torch_cuda.dir/${CMAKE_CFG_INTDIR}/${_generated_name}")
    cuda_wrap_srcs(torch_cuda OBJ Caffe2_GPU_W_SORT_BY_KEY_OBJ ${Caffe2_GPU_SRCS_W_SORT_BY_KEY})
    CUDA_LINK_SEPARABLE_COMPILATION_OBJECTS("${torch_cuda_w_sort_by_key_link_file}" torch_cpu "${_options}" "${torch_cuda_SEPARABLE_COMPILATION_OBJECTS}")
    set( torch_cuda_SEPARABLE_COMPILATION_OBJECTS )
    # Pass compiled sort-by-key object + device-linked fatbin as extra dependencies of torch_cuda
    cuda_add_library(torch_cuda ${Caffe2_GPU_SRCS} ${torch_cuda_w_sort_by_key_link_file} ${Caffe2_GPU_W_SORT_BY_KEY_OBJ})
  elseif(BUILD_SPLIT_CUDA)
    cuda_add_library(torch_cuda_cpp ${Caffe2_GPU_SRCS_CPP} ${Caffe2_GPU_SRCS_W_SORT_BY_KEY_CPP})
    cuda_add_library(torch_cuda_cu ${Caffe2_GPU_SRCS_CU} ${Caffe2_GPU_SRCS_W_SORT_BY_KEY_CU})
  else()
    cuda_add_library(torch_cuda ${Caffe2_GPU_SRCS} ${Caffe2_GPU_SRCS_W_SORT_BY_KEY})
  endif()
  set(CUDA_LINK_LIBRARIES_KEYWORD)
  if(BUILD_SPLIT_CUDA)
    torch_compile_options(torch_cuda_cpp)  # see cmake/public/utils.cmake
    torch_compile_options(torch_cuda_cu)  # see cmake/public/utils.cmake
    target_compile_definitions(torch_cuda_cpp PRIVATE BUILD_SPLIT_CUDA)
    target_compile_definitions(torch_cuda_cpp PRIVATE USE_CUDA)
    target_compile_definitions(torch_cuda_cu PRIVATE BUILD_SPLIT_CUDA)
    target_compile_definitions(torch_cuda_cu PRIVATE USE_CUDA)
  else()
    torch_compile_options(torch_cuda)  # see cmake/public/utils.cmake
    target_compile_definitions(torch_cuda PRIVATE USE_CUDA)
  endif()
  if(USE_NCCL AND BUILD_SPLIT_CUDA)
    target_link_libraries(torch_cuda_cpp PRIVATE __caffe2_nccl)
    target_compile_definitions(torch_cuda_cpp PRIVATE USE_NCCL)
  elseif(USE_NCCL)
    target_link_libraries(torch_cuda PRIVATE __caffe2_nccl)
    target_compile_definitions(torch_cuda PRIVATE USE_NCCL)
  endif()
endif()

if(USE_CUDA OR USE_ROCM)
  if(BUILD_SPLIT_CUDA)
    set(TORCHLIB_FLAVOR torch_cuda_cu) # chose torch_cuda_cu here since JIT is in torch_cuda_cpp
  elseif(USE_CUDA)
    set(TORCHLIB_FLAVOR torch_cuda)
  elseif(USE_ROCM)
    set(TORCHLIB_FLAVOR torch_hip)
  endif()

  # The list of NVFUSER runtime files
  list(APPEND NVFUSER_RUNTIME_FILES
    ${TORCH_SRC_DIR}/csrc/jit/codegen/cuda/runtime/block_reduction.cu
    ${TORCH_SRC_DIR}/csrc/jit/codegen/cuda/runtime/broadcast.cu
    ${TORCH_SRC_DIR}/csrc/jit/codegen/cuda/runtime/fp16_support.cu
    ${TORCH_SRC_DIR}/csrc/jit/codegen/cuda/runtime/grid_reduction.cu
    ${TORCH_SRC_DIR}/csrc/jit/codegen/cuda/runtime/helpers.cu
    ${TORCH_SRC_DIR}/csrc/jit/codegen/cuda/runtime/random_numbers.cu
    ${TORCH_SRC_DIR}/csrc/jit/codegen/cuda/runtime/tensor.cu
    ${CMAKE_CURRENT_SOURCE_DIR}/../aten/src/ATen/cuda/detail/PhiloxCudaStateRaw.cuh
    ${CMAKE_CURRENT_SOURCE_DIR}/../aten/src/ATen/cuda/detail/UnpackRaw.cuh
  )

  file(MAKE_DIRECTORY "${CMAKE_BINARY_DIR}/include/nvfuser_resources")

  # "stringify" NVFUSER runtime sources
  # (generate C++ header files embedding the original input as a string literal)
  set(NVFUSER_STRINGIFY_TOOL "${TORCH_SRC_DIR}/csrc/jit/codegen/cuda/tools/stringify_file.py")
  foreach(src ${NVFUSER_RUNTIME_FILES})
    get_filename_component(filename ${src} NAME_WE)
    set(dst "${CMAKE_BINARY_DIR}/include/nvfuser_resources/${filename}.h")
    add_custom_command(
      COMMENT "Stringify NVFUSER runtime source file"
      OUTPUT ${dst}
      DEPENDS ${src}
      COMMAND ${PYTHON_EXECUTABLE} ${NVFUSER_STRINGIFY_TOOL} -i ${src} -o ${dst}
    )
    add_custom_target(nvfuser_rt_${filename} DEPENDS ${dst})
    add_dependencies(${TORCHLIB_FLAVOR} nvfuser_rt_${filename})

    # also generate the resource headers during the configuration step
    # (so tools like clang-tidy can run w/o requiring a real build)
    execute_process(COMMAND
      ${PYTHON_EXECUTABLE} ${NVFUSER_STRINGIFY_TOOL} -i ${src} -o ${dst})
  endforeach()

  target_include_directories(${TORCHLIB_FLAVOR} PRIVATE "${CMAKE_BINARY_DIR}/include")
endif()

if(NOT MSVC AND USE_XNNPACK)
  TARGET_LINK_LIBRARIES(torch_cpu PRIVATE fxdiv)
endif()

# ==========================================================
# formerly-libtorch flags
# ==========================================================

if(NOT INTERN_BUILD_MOBILE)
  # Forces caffe2.pb.h to be generated before its dependents are compiled.
  # Adding the generated header file to the ${TORCH_SRCS} list is not sufficient
  # to establish the dependency, since the generation procedure is declared in a different CMake file.
  # See https://samthursfield.wordpress.com/2015/11/21/cmake-dependencies-between-targets-and-files-and-custom-commands/#custom-commands-in-different-directories
  add_dependencies(torch_cpu Caffe2_PROTO)
endif()

# Codegen selected_mobile_ops.h for template selective build
if(BUILD_LITE_INTERPRETER AND SELECTED_OP_LIST)
  add_custom_command(
    OUTPUT ${CMAKE_BINARY_DIR}/aten/src/ATen/selected_mobile_ops.h
    COMMAND
<<<<<<< HEAD
    "${PYTHON_EXECUTABLE}"
    ${TORCH_ROOT}/tools/lite_interpreter/gen_selected_mobile_ops_header.py
=======
    "${PYTHON_EXECUTABLE}" -m tools.lite_interpreter.gen_selected_mobile_ops_header
>>>>>>> 078fadaa
    --yaml_file_path "${SELECTED_OP_LIST}"
    --output_file_path "${CMAKE_BINARY_DIR}/aten/src/ATen"
    WORKING_DIRECTORY "${TORCH_ROOT}")

  add_custom_target(
    __selected_mobile_ops_header_gen
    DEPENDS ${CMAKE_BINARY_DIR}/aten/src/ATen/selected_mobile_ops.h)
  add_dependencies(torch_cpu __selected_mobile_ops_header_gen)
endif()

if(NOT INTERN_BUILD_MOBILE OR NOT BUILD_CAFFE2_MOBILE)
  if(NOT NO_API)
    target_include_directories(torch_cpu PRIVATE
      ${TORCH_SRC_DIR}/csrc/api
      ${TORCH_SRC_DIR}/csrc/api/include)
  endif()

  if(BUILD_SPLIT_CUDA AND MSVC)
    # -INCLUDE is used to ensure torch_cuda_cpp/cu are linked against in a project that relies on them.
    target_link_libraries(torch_cuda_cpp INTERFACE "-INCLUDE:?warp_size@cuda@at@@YAHXZ")
    target_link_libraries(torch_cuda_cu INTERFACE "-INCLUDE:?searchsorted_cuda@native@at@@YA?AVTensor@2@AEBV32@0_N1@Z")
  elseif(USE_CUDA AND MSVC)
    # -INCLUDE is used to ensure torch_cuda is linked against in a project that relies on them.
    # Related issue: https://github.com/pytorch/pytorch/issues/31611
    target_link_libraries(torch_cuda INTERFACE "-INCLUDE:?warp_size@cuda@at@@YAHXZ")
  endif()

  if(NOT BUILD_LITE_INTERPRETER)
    set(TH_CPU_INCLUDE
      # dense
      aten/src/TH
      ${CMAKE_CURRENT_BINARY_DIR}/aten/src/TH
      ${TORCH_ROOT}/aten/src
      ${CMAKE_CURRENT_BINARY_DIR}/aten/src

      ${CMAKE_BINARY_DIR}/aten/src)
      target_include_directories(torch_cpu PRIVATE ${TH_CPU_INCLUDE})
      endif()

  set(ATen_CPU_INCLUDE
    ${TORCH_ROOT}/aten/src
    ${CMAKE_CURRENT_BINARY_DIR}/../aten/src
    ${CMAKE_CURRENT_BINARY_DIR}/../aten/src/ATen
    ${CMAKE_BINARY_DIR}/aten/src)

    if(CMAKE_CXX_COMPILER_ID MATCHES "Clang" OR CMAKE_CXX_COMPILER_ID STREQUAL "GNU")
      set_source_files_properties(${CMAKE_CURRENT_SOURCE_DIR}/../aten/src/ATen/native/QuantizedLinear.cpp PROPERTIES COMPILE_FLAGS -Wno-deprecated-declarations)
      set_source_files_properties(${CMAKE_CURRENT_SOURCE_DIR}/../aten/src/ATen/native/RNN.cpp PROPERTIES COMPILE_FLAGS -Wno-deprecated-declarations)
      set_source_files_properties(${CMAKE_CURRENT_SOURCE_DIR}/../aten/src/ATen/native/quantized/cpu/qlinear_prepack.cpp PROPERTIES COMPILE_FLAGS -Wno-deprecated-declarations)
      set_source_files_properties(${CMAKE_CURRENT_SOURCE_DIR}/../aten/src/ATen/native/quantized/cpu/qlinear_unpack.cpp PROPERTIES COMPILE_FLAGS -Wno-deprecated-declarations)
    endif()

if(USE_TBB)
  list(APPEND ATen_CPU_INCLUDE ${TBB_ROOT_DIR}/include)
  target_link_libraries(torch_cpu PUBLIC tbb)
endif()


if(LINUX)
  find_library(BREAKPAD_LIB breakpad_client)
  find_path(BREAKPAD_INCLUDE_DIR breakpad)
  if(BREAKPAD_LIB_FOUND AND BREAKPAD_INCLUDE_DIR_FOUND)
    target_link_libraries(torch_cpu PRIVATE ${BREAKPAD_LIB})
    add_compile_definitions(ADD_BREAKPAD_SIGNAL_HANDLER)
    target_include_directories(torch_cpu PUBLIC ${BREAKPAD_INCLUDE_DIR}/breakpad)
  else()
    message(STATUS "breakpad library not found")
  endif()
endif()

  target_include_directories(torch_cpu PRIVATE ${ATen_CPU_INCLUDE})

  target_include_directories(torch_cpu PRIVATE
    ${TORCH_SRC_DIR}/csrc)

  target_include_directories(torch_cpu PRIVATE
    ${TORCH_ROOT}/third_party/miniz-2.0.8)

  if(USE_KINETO)
    target_include_directories(torch_cpu PRIVATE
      ${TORCH_ROOT}/third_party/kineto/libkineto/include
      ${TORCH_ROOT}/third_party/kineto/libkineto/src)
  endif()

  install(DIRECTORY "${TORCH_SRC_DIR}/csrc"
    DESTINATION ${TORCH_INSTALL_INCLUDE_DIR}/torch
    FILES_MATCHING PATTERN "*.h")
  install(FILES
    "${TORCH_SRC_DIR}/script.h"
    "${TORCH_SRC_DIR}/extension.h"
    "${TORCH_SRC_DIR}/custom_class.h"
    "${TORCH_SRC_DIR}/library.h"
    "${TORCH_SRC_DIR}/custom_class_detail.h"
    DESTINATION ${TORCH_INSTALL_INCLUDE_DIR}/torch)


  if(BUILD_TEST)
    if(BUILD_LITE_INTERPRETER)
      add_subdirectory(
        ${TORCH_ROOT}/test/cpp/lite_interpreter_runtime
        ${CMAKE_BINARY_DIR}/test_lite_interpreter_runtime
      )
<<<<<<< HEAD
=======
      add_subdirectory(
        ${TORCH_ROOT}/test/mobile/nnc
        ${CMAKE_BINARY_DIR}/test_mobile_nnc
      )
>>>>>>> 078fadaa
    else()
      add_subdirectory(${TORCH_ROOT}/test/cpp/jit ${CMAKE_BINARY_DIR}/test_jit)
        add_subdirectory(
          ${TORCH_ROOT}/test/cpp/tensorexpr
          ${CMAKE_BINARY_DIR}/test_tensorexpr
        )
        if(USE_DISTRIBUTED AND NOT WIN32)
          add_subdirectory(${TORCH_ROOT}/test/cpp/rpc ${CMAKE_BINARY_DIR}/test_cpp_rpc)
        endif()
    endif()
  endif()

  if(BUILD_TEST AND NOT NO_API AND NOT BUILD_LITE_INTERPRETER)
    add_subdirectory(${TORCH_ROOT}/test/cpp/api ${CMAKE_BINARY_DIR}/test_api)
    add_subdirectory(${TORCH_ROOT}/test/cpp/dist_autograd ${CMAKE_BINARY_DIR}/dist_autograd)
  endif()

  # XXX This ABI check cannot be run with arm-linux-androideabi-g++
  if("${CMAKE_CXX_COMPILER_ID}" STREQUAL "GNU")
    if(DEFINED GLIBCXX_USE_CXX11_ABI)
      message(STATUS "_GLIBCXX_USE_CXX11_ABI is already defined as a cmake variable")
    else()
      message(STATUS "${CMAKE_CXX_COMPILER} ${TORCH_SRC_DIR}/abi-check.cpp -o ${CMAKE_BINARY_DIR}/abi-check")
      execute_process(
        COMMAND
        "${CMAKE_CXX_COMPILER}"
        "${TORCH_SRC_DIR}/abi-check.cpp"
        "-o"
        "${CMAKE_BINARY_DIR}/abi-check"
        RESULT_VARIABLE ABI_CHECK_COMPILE_RESULT)
      if(ABI_CHECK_COMPILE_RESULT)
        message(FATAL_ERROR "Could not compile ABI Check: ${ABI_CHECK_COMPILE_RESULT}")
      endif()
      execute_process(
        COMMAND "${CMAKE_BINARY_DIR}/abi-check"
        RESULT_VARIABLE ABI_CHECK_RESULT
        OUTPUT_VARIABLE GLIBCXX_USE_CXX11_ABI)
      if(ABI_CHECK_RESULT)
        message(WARNING "Could not run ABI Check: ${ABI_CHECK_RESULT}")
      endif()
    endif()
    message(STATUS "Determined _GLIBCXX_USE_CXX11_ABI=${GLIBCXX_USE_CXX11_ABI}")
  endif()

  # CMake config for external projects.
  configure_file(
    ${PROJECT_SOURCE_DIR}/cmake/TorchConfigVersion.cmake.in
    ${PROJECT_BINARY_DIR}/TorchConfigVersion.cmake
    @ONLY)
  configure_file(
    ${TORCH_ROOT}/cmake/TorchConfig.cmake.in
    ${PROJECT_BINARY_DIR}/TorchConfig.cmake
    @ONLY)
  install(FILES
    ${PROJECT_BINARY_DIR}/TorchConfigVersion.cmake
    ${PROJECT_BINARY_DIR}/TorchConfig.cmake
    DESTINATION share/cmake/Torch)

  if(USE_DISTRIBUTED)
    add_subdirectory(${TORCH_SRC_DIR}/lib/c10d lib_c10d)
  endif()


  # ---[ Torch python bindings build
  add_subdirectory(../torch torch)


endif()
# ==========================================================
# END formerly-libtorch flags
# ==========================================================






if(NOT NO_API)
  target_include_directories(torch_cpu PUBLIC
    $<BUILD_INTERFACE:${TORCH_SRC_DIR}/csrc/api>
    $<BUILD_INTERFACE:${TORCH_SRC_DIR}/csrc/api/include>)
endif()


if(USE_OPENMP)
  find_package(OpenMP QUIET)
endif()
if(USE_OPENMP AND OPENMP_FOUND)
  if(MSVC AND OpenMP_CXX_LIBRARIES MATCHES "libiomp5md\\.lib")
    set(AT_MKL_MT 1)
  else()
    set(AT_MKL_MT 0)
  endif()
  message(STATUS "pytorch is compiling with OpenMP. \n"
    "OpenMP CXX_FLAGS: ${OpenMP_CXX_FLAGS}. \n"
    "OpenMP libraries: ${OpenMP_CXX_LIBRARIES}.")
  if(UNIX)
    separate_arguments(OpenMP_CXX_OPTIONS UNIX_COMMAND "${OpenMP_CXX_FLAGS}")
  else()
    separate_arguments(OpenMP_CXX_OPTIONS WINDOWS_COMMAND "${OpenMP_CXX_FLAGS}")
  endif()
  target_compile_options(torch_cpu PRIVATE ${OpenMP_CXX_OPTIONS})
  target_link_libraries(torch_cpu PRIVATE ${OpenMP_CXX_LIBRARIES})
endif()


if(USE_ROCM)
  target_compile_definitions(torch_hip PRIVATE
    USE_ROCM
    __HIP_PLATFORM_HCC__
    )
  # NB: Massive hack.  torch/csrc/jit/codegen/fuser/codegen.cpp includes
  # torch/csrc/jit/codegen/fuser/cuda/resource_strings.h which changes the
  # strings depending on if you're __HIP_PLATFORM_HCC__ or not.
  # But that file is in torch_cpu!  So, against all odds, this macro
  # has to be set on torch_cpu too.  I also added it to torch for
  # better luck
  target_compile_definitions(torch_cpu PRIVATE
    USE_ROCM
    __HIP_PLATFORM_HCC__
    )
  target_compile_definitions(torch PRIVATE
    USE_ROCM
    __HIP_PLATFORM_HCC__
    )
  target_include_directories(torch_hip PRIVATE
    /opt/rocm/include
    /opt/rocm/hcc/include
    /opt/rocm/rocblas/include
    /opt/rocm/hipsparse/include
    )
endif()

if(BUILD_LITE_INTERPRETER)
  target_compile_definitions(torch_cpu PRIVATE BUILD_LITE_INTERPRETER)
  # Enable template selective build only when SELECTED_OP_LIST is provided.
  if(SELECTED_OP_LIST)
    target_compile_definitions(torch_cpu PRIVATE TEMPLATE_SELECTIVE_BUILD)
  endif()
endif()

# Pass USE_DISTRIBUTED to torch_cpu, as some codes in jit/pickler.cpp and
# jit/unpickler.cpp need to be compiled only when USE_DISTRIBUTED is set
if(USE_DISTRIBUTED)
  target_compile_definitions(torch_cpu PRIVATE
    USE_DISTRIBUTED
  )
  # Pass USE_RPC in order to reduce use of
  # #if defined(USE_DISTRIBUTED) && !defined(_WIN32)
  # need to be removed when RPC is supported
  if(NOT WIN32)
    target_compile_definitions(torch_cpu PRIVATE
      USE_RPC
    )
  endif()
  # Pass USE_TENSORPIPE to torch_cpu as some parts of rpc/utils.cpp
  # can only be compiled with USE_TENSORPIPE is set.
  if(USE_TENSORPIPE)
    target_compile_definitions(torch_cpu PRIVATE
      USE_TENSORPIPE
    )
  endif()
endif()

if(NOT INTERN_BUILD_MOBILE OR BUILD_CAFFE2_MOBILE)
  caffe2_interface_library(caffe2_protos caffe2_protos_whole)
  target_link_libraries(torch_cpu PRIVATE caffe2_protos_whole)
  if(${CAFFE2_LINK_LOCAL_PROTOBUF})
    target_link_libraries(torch_cpu INTERFACE protobuf::libprotobuf)
  else()
    target_link_libraries(torch_cpu PUBLIC protobuf::libprotobuf)
  endif()
endif()

if(USE_OPENMP AND OPENMP_FOUND)
  message(STATUS "Caffe2 is compiling with OpenMP. \n"
    "OpenMP CXX_FLAGS: ${OpenMP_CXX_FLAGS}. \n"
    "OpenMP libraries: ${OpenMP_CXX_LIBRARIES}.")
  target_link_libraries(torch_cpu PRIVATE ${OpenMP_CXX_LIBRARIES})
endif()

if($ENV{TH_BINARY_BUILD})
  if(NOT MSVC AND USE_CUDA AND NOT APPLE)
    # Note [Extra MKL symbols for MAGMA in torch_cpu]
    #
    # When we build CUDA libraries and link against MAGMA, MAGMA makes use of
    # some BLAS symbols in its CPU fallbacks when it has no GPU versions
    # of kernels.  Previously, we ensured the BLAS symbols were filled in by
    # MKL by linking torch_cuda with BLAS, but when we are statically linking
    # against MKL (when we do wheel builds), this actually ends up pulling in a
    # decent chunk of MKL into torch_cuda, inflating our torch_cuda binary
    # size by 8M.  torch_cpu exposes most of the MKL symbols we need, but
    # empirically we determined that there are four which it doesn't provide.  If
    # we link torch_cpu with these --undefined symbols, we can ensure they
    # do get pulled in, and then we can avoid statically linking in MKL to
    # torch_cuda at all!
    #
    # We aren't really optimizing for binary size on Windows (and this link
    # line doesn't work on Windows), so don't do it there.
    #
    # These linker commands do not work on OS X, do not attempt this there.
    # (It shouldn't matter anyway, though, because OS X has dropped CUDA support)
    foreach(_symb  slaed0 daled0 dormql sormql zheevd cheevd)
    STRING(APPEND _undefined_link_flags " -Wl,--undefined=mkl_lapack_${_symb}")
    endforeach(_symb)
    set_target_properties(torch_cpu PROPERTIES LINK_FLAGS  ${_undefined_link_flags})

  endif()
endif()

target_link_libraries(torch_cpu PUBLIC c10)
target_link_libraries(torch_cpu PUBLIC ${Caffe2_PUBLIC_DEPENDENCY_LIBS})
target_link_libraries(torch_cpu PRIVATE ${Caffe2_DEPENDENCY_LIBS})
target_link_libraries(torch_cpu PRIVATE ${Caffe2_DEPENDENCY_WHOLE_LINK_LIBS})
target_include_directories(torch_cpu INTERFACE $<INSTALL_INTERFACE:include>)
target_include_directories(torch_cpu PRIVATE ${Caffe2_CPU_INCLUDE})
target_include_directories(torch_cpu SYSTEM PRIVATE "${Caffe2_DEPENDENCY_INCLUDE}")
# Set standard properties on the target
torch_set_target_props(torch_cpu)


target_compile_options(torch_cpu PRIVATE "-DCAFFE2_BUILD_MAIN_LIB")
if(BUILD_SPLIT_CUDA)
  target_compile_options(torch_cuda_cu PRIVATE "-DTORCH_CUDA_CU_BUILD_MAIN_LIB")
  target_compile_options(torch_cuda_cpp PRIVATE "-DTORCH_CUDA_CPP_BUILD_MAIN_LIB")
  # NB: This must be target_compile_definitions, not target_compile_options,
  # as the latter is not respected by nvcc
  target_compile_definitions(torch_cuda_cu PRIVATE "-DTORCH_CUDA_CU_BUILD_MAIN_LIB")
  target_compile_definitions(torch_cuda_cpp PRIVATE "-DTORCH_CUDA_CPP_BUILD_MAIN_LIB")
elseif(USE_CUDA)
  target_compile_options(torch_cuda PRIVATE "-DTORCH_CUDA_BUILD_MAIN_LIB")
  # NB: This must be target_compile_definitions, not target_compile_options,
  # as the latter is not respected by nvcc
  target_compile_definitions(torch_cuda PRIVATE "-DTORCH_CUDA_BUILD_MAIN_LIB")
elseif(USE_ROCM)
  target_compile_options(torch_hip PRIVATE "-DTORCH_HIP_BUILD_MAIN_LIB")
  target_compile_definitions(torch_hip PRIVATE "-DTORCH_HIP_BUILD_MAIN_LIB")
endif()

set(EXPERIMENTAL_SINGLE_THREAD_POOL "0" CACHE STRING
  "Experimental option to use a single thread pool for inter- and intra-op parallelism")
if("${EXPERIMENTAL_SINGLE_THREAD_POOL}")
  target_compile_definitions(torch_cpu PUBLIC "-DAT_EXPERIMENTAL_SINGLE_THREAD_POOL=1")
endif()

if(MSVC AND NOT BUILD_SHARED_LIBS)
  # Note [Supporting both static and dynamic libraries on Windows]
  # ~~~~~~~~~~~~~~~~~~~~~~~~~~~~~~~~~~~~~~~~~~~~~~~~~~~~~~~~~~~~~
  # A Windows library may be distributed as either a static or dynamic
  # library.  The chosen distribution mechanism affects how you setup
  # the headers for the library: if you statically link a function,
  # all you need is an ordinary signature:
  #
  #     void f();
  #
  # But if you *dynamically* link it, then you must provide a __declspec
  # specifying that it should be imported from a DLL:
  #
  #     __declspec(dllimport) void f();
  #
  # Mixing the two situations will not work: if you specify dllimport
  # while statically linking, the linker will complain it cannot find
  # the __imp_f symbol (which serve as the DLL entrypoint); if you
  # fail to specify dllimport for a symbol that's coming from a DLL,
  # the linker will complain that it can't find f.  Joy!
  #
  # Most places on the Internet, you will find people have written
  # their headers under the assumption that the application will
  # only ever be dynamically linked, as they define a macro which
  # tags a function as __declspec(dllexport) if you are actually
  # building the library, and __declspec(dllimport) otherwise.  But
  # if you want these headers to also work if you are linking against
  # a static library, you need a way to avoid adding these __declspec's
  # at all.  And that "mechanism" needs to apply to any downstream
  # libraries/executables which are going to link against your library.
  #
  #   As an aside, why do we need to support both modes?
  #   For historical reasons, PyTorch ATen on Windows is built dynamically,
  #   while Caffe2 on Windows is built statically (mostly because if
  #   we build it dynamically, we are over the DLL exported symbol limit--and
  #   that is because Caffe2 hasn't comprehensively annotated all symbols
  #   which cross the DLL boundary with CAFFE_API).  So any code
  #   which is used by both PyTorch and Caffe2 needs to support both
  #   modes of linking.
  #
  # So, you have a macro (call it AT_CORE_STATIC_WINDOWS) which you need to have
  # set for any downstream library/executable that transitively includes your
  # headers.  How are you going to do this?  You have two options:
  #
  #   1. Write out a config.h header which stores whether or not
  #      you are linking statically or dynamically.
  #
  #   2. Force all of users to set the the macro themselves.  If they
  #      use cmake, you can set -DAT_CORE_STATIC_WINDOWS=1 as a PUBLIC
  #      compile option, in which case cmake will automatically
  #      add the macro for you.
  #
  # Which one is better? Well, it depends: they trade off implementor
  # ease versus user ease: (1) is more work for the library author
  # but the user doesn't have to worry about it; (2) requires the user
  # to set the macro themselves... but only if they don't use cmake.
  #
  # So, which is appropriate in our situation?  In my mind, here is
  # the distinguishing factor: it is more common to distribute
  # DLLs, since they don't require you to line up the CRT version
  # (/MD, /MDd, /MT, /MTd) and MSVC version at the use site.  So,
  # if a user is already in the business of static linkage, they're
  # already in "expert user" realm.  So, I've decided that at this
  # point in time, the simplicity of implementation of (2) wins out.
  #
  # NB: This must be target_compile_definitions, not target_compile_options,
  # as the latter is not respected by nvcc
  target_compile_definitions(torch_cpu PUBLIC "AT_CORE_STATIC_WINDOWS=1")
endif()
if(MSVC AND BUILD_SHARED_LIBS)
  # ONNX is linked statically and needs to be exported from this library
  # to be used externally. Make sure that references match the export.
  target_compile_options(torch_cpu PRIVATE "-DONNX_BUILD_MAIN_LIB")
endif()

caffe2_interface_library(torch_cpu torch_cpu_library)

if(USE_CUDA)
  caffe2_interface_library(torch_cuda torch_cuda_library)
  if(BUILD_SPLIT_CUDA)
    caffe2_interface_library(torch_cuda_cu torch_cuda_cu_library)
    caffe2_interface_library(torch_cuda_cpp torch_cuda_cpp_library)
  endif()
elseif(USE_ROCM)
  caffe2_interface_library(torch_hip torch_hip_library)
endif()

caffe2_interface_library(torch torch_library)

install(TARGETS torch_cpu torch_cpu_library EXPORT Caffe2Targets DESTINATION "${TORCH_INSTALL_LIB_DIR}")

if(USE_CUDA)
  install(TARGETS torch_cuda torch_cuda_library EXPORT Caffe2Targets DESTINATION "${TORCH_INSTALL_LIB_DIR}")
  if(BUILD_SPLIT_CUDA)
    install(TARGETS torch_cuda_cu torch_cuda_cu_library EXPORT Caffe2Targets DESTINATION "${TORCH_INSTALL_LIB_DIR}")
    install(TARGETS torch_cuda_cpp torch_cuda_cpp_library EXPORT Caffe2Targets DESTINATION "${TORCH_INSTALL_LIB_DIR}")
  endif()
elseif(USE_ROCM)
  install(TARGETS torch_hip torch_hip_library EXPORT Caffe2Targets DESTINATION "${TORCH_INSTALL_LIB_DIR}")
endif()
install(TARGETS torch torch_library EXPORT Caffe2Targets DESTINATION "${TORCH_INSTALL_LIB_DIR}")

target_link_libraries(torch PUBLIC torch_cpu_library)

if(USE_CUDA)
  target_link_libraries(torch PUBLIC torch_cuda_library)
  if(BUILD_SPLIT_CUDA)
    target_link_libraries(torch_cuda PUBLIC torch_cuda_cu_library)
    target_link_libraries(torch_cuda PUBLIC torch_cuda_cpp_library)
  endif()
elseif(USE_ROCM)
  target_link_libraries(torch PUBLIC torch_hip_library)
endif()
if(USE_MLCOMPUTE)
  target_link_libraries(torch PUBLIC torch_mlc_library)
endif()

if(PRINT_CMAKE_DEBUG_INFO)
  print_target_properties(torch)
  print_target_properties(torch_cpu)
endif()

# Install PDB files for MSVC builds
if(MSVC AND BUILD_SHARED_LIBS)
  install(FILES $<TARGET_PDB_FILE:torch_cpu> DESTINATION "${TORCH_INSTALL_LIB_DIR}" OPTIONAL)
  if(BUILD_SPLIT_CUDA)
    install(FILES $<TARGET_PDB_FILE:torch_cuda_cu> DESTINATION "${TORCH_INSTALL_LIB_DIR}" OPTIONAL)
    install(FILES $<TARGET_PDB_FILE:torch_cuda_cpp> DESTINATION "${TORCH_INSTALL_LIB_DIR}" OPTIONAL)
  elseif(USE_CUDA)
    install(FILES $<TARGET_PDB_FILE:torch_cuda> DESTINATION "${TORCH_INSTALL_LIB_DIR}" OPTIONAL)
  elseif(USE_ROCM)
    install(FILES $<TARGET_PDB_FILE:torch_hip> DESTINATION "${TORCH_INSTALL_LIB_DIR}" OPTIONAL)
  endif()
endif()

# ---[ CUDA library.
if(BUILD_SPLIT_CUDA)
  target_link_libraries(torch_cuda_cu INTERFACE torch::cudart)
  target_link_libraries(torch_cuda_cpp INTERFACE torch::cudart)
  target_link_libraries(torch_cuda_cu PUBLIC c10_cuda torch::nvtoolsext)
  target_link_libraries(torch_cuda_cpp PUBLIC c10_cuda torch::nvtoolsext)

  target_include_directories(
      torch_cuda_cu INTERFACE $<INSTALL_INTERFACE:include>)
  target_include_directories(
      torch_cuda_cpp INTERFACE $<INSTALL_INTERFACE:include>)
  target_include_directories(
      torch_cuda_cu PRIVATE ${Caffe2_GPU_INCLUDE})
  target_include_directories(
      torch_cuda_cpp PRIVATE ${Caffe2_GPU_INCLUDE})
  target_link_libraries(
      torch_cuda_cu PRIVATE ${Caffe2_CUDA_DEPENDENCY_LIBS})
  target_link_libraries(
      torch_cuda_cpp PRIVATE ${Caffe2_CUDA_DEPENDENCY_LIBS})
  target_link_libraries(torch_cuda_cu PRIVATE torch_cuda_cpp)

  # These public dependencies must go after the previous dependencies, as the
  # order of the libraries in the linker call matters here when statically
  # linking; libculibos and cublas must be last.
  target_link_libraries(torch_cuda_cpp PUBLIC torch_cpu_library ${Caffe2_PUBLIC_CUDA_DEPENDENCY_LIBS})
  target_link_libraries(torch_cuda_cu PUBLIC torch_cpu_library ${Caffe2_PUBLIC_CUDA_DEPENDENCY_LIBS})
elseif(USE_CUDA)
  target_link_libraries(torch_cuda INTERFACE torch::cudart)
  target_link_libraries(torch_cuda PUBLIC c10_cuda torch::nvtoolsext)

  target_include_directories(
      torch_cuda INTERFACE $<INSTALL_INTERFACE:include>)
  target_include_directories(
      torch_cuda PRIVATE ${Caffe2_GPU_INCLUDE})
  target_link_libraries(
      torch_cuda PRIVATE ${Caffe2_CUDA_DEPENDENCY_LIBS})

  # These public dependencies must go after the previous dependencies, as the
  # order of the libraries in the linker call matters here when statically
  # linking; libculibos and cublas must be last.
  target_link_libraries(torch_cuda PUBLIC torch_cpu_library ${Caffe2_PUBLIC_CUDA_DEPENDENCY_LIBS})
endif()

# ---[ Metal(OSX) modification
if(APPLE AND USE_PYTORCH_METAL)
  if(NOT INTERN_BUILD_MOBILE)
    include(../cmake/Metal.cmake)
    # We need to link the system frameworks explicitly
    find_library(metal NAMES Metal)
    find_library(mps NAMES MetalPerformanceShaders)
    find_library(foundation NAMES Foundation)
    find_library(accelerate NAMES Accelerate)
    target_link_libraries(torch_cpu PUBLIC ${metal} ${mps} ${foundation} ${accelerate})
  endif()
endif()

# Note [Global dependencies]
# Some libraries (e.g. OpenMPI) like to dlopen plugins after they're initialized,
# and they assume that all of their symbols will be available in the global namespace.
# On the other hand we try to be good citizens and avoid polluting the symbol
# namespaces, so libtorch is loaded with all its dependencies in a local scope.
# That usually leads to missing symbol errors at run-time, so to avoid a situation like
# this we have to preload those libs in a global namespace.
if(BUILD_SHARED_LIBS)
  add_library(torch_global_deps SHARED ${TORCH_SRC_DIR}/csrc/empty.c)
  if(HAVE_SOVERSION)
    set_target_properties(torch_global_deps PROPERTIES
        VERSION ${TORCH_VERSION} SOVERSION ${TORCH_SOVERSION})
  endif()
  set_target_properties(torch_global_deps PROPERTIES LINKER_LANGUAGE C)
  if(USE_MPI)
      target_link_libraries(torch_global_deps ${MPI_CXX_LIBRARIES})
  endif()
  target_link_libraries(torch_global_deps ${MKL_LIBRARIES})
  # The CUDA libraries are linked here for a different reason: in some
  # cases we load these libraries with ctypes, and if they weren't opened
  # with RTLD_GLOBAL, we'll do the "normal" search process again (and
  # not find them, because they're usually in non-standard locations)
  if(USE_CUDA)
    target_link_libraries(torch_global_deps ${Caffe2_PUBLIC_CUDA_DEPENDENCY_LIBS})
    target_link_libraries(torch_global_deps torch::cudart torch::nvtoolsext)
  endif()
  if(USE_TBB)
    target_link_libraries(torch_global_deps tbb)
  endif()

  install(TARGETS torch_global_deps DESTINATION "${TORCH_INSTALL_LIB_DIR}")
endif()

# ---[ Caffe2 HIP sources.
if(USE_ROCM)
  # Call again since Caffe2_HIP_INCLUDE is extended with ATen include dirs.
  # Get Compile Definitions from the directory (FindHIP.cmake bug)
  get_directory_property(MY_DEFINITIONS COMPILE_DEFINITIONS)
  if(MY_DEFINITIONS)
    foreach(_item ${MY_DEFINITIONS})
      list(APPEND HIP_CLANG_FLAGS "-D${_item}")
    endforeach()
  endif()

  # Call again since Caffe2_HIP_INCLUDE is extended with ATen include dirs.
  hip_include_directories(${Caffe2_HIP_INCLUDE})

  # Since PyTorch files contain HIP headers, these flags are required for the necessary definitions to be added.
  target_compile_options(torch_hip PUBLIC ${HIP_CXX_FLAGS})  # experiment
  target_link_libraries(torch_hip PUBLIC c10_hip)

  if(NOT INTERN_BUILD_MOBILE)
    # TODO: Cut this over to ATEN_HIP_FILES_GEN_LIB.  At the moment, we
    # only generate CUDA files
    # NB: This dependency must be PRIVATE, because we don't install
    # ATEN_CUDA_FILES_GEN_LIB (it's a synthetic target just to get the
    # correct dependency from generated files.)
    target_link_libraries(torch_hip PRIVATE ATEN_CUDA_FILES_GEN_LIB)
  endif()
  target_link_libraries(torch_hip PUBLIC torch_cpu_library ${Caffe2_PUBLIC_HIP_DEPENDENCY_LIBS})
  target_link_libraries(torch_hip PRIVATE ${Caffe2_HIP_DEPENDENCY_LIBS})

  # Since PyTorch files contain HIP headers, this is also needed to capture the includes.
  target_include_directories(torch_hip PRIVATE ${Caffe2_HIP_INCLUDE})
  target_include_directories(torch_hip INTERFACE $<INSTALL_INTERFACE:include>)
endif()

if(BUILD_STATIC_RUNTIME_BENCHMARK)
  add_subdirectory(${TORCH_ROOT}/benchmarks/static_runtime ${PROJECT_BINARY_DIR}/bin)
  add_executable(static_runtime_bench "${STATIC_RUNTIME_BENCHMARK_SRCS}")
  add_executable(static_runtime_test "${STATIC_RUNTIME_TEST_SRCS}")
  target_link_libraries(static_runtime_bench torch_library benchmark)
  target_link_libraries(static_runtime_test torch_library gtest_main)
endif()

if(BUILD_TENSOREXPR_BENCHMARK)
  add_subdirectory(${TORCH_ROOT}/benchmarks/cpp/tensorexpr ${CMAKE_BINARY_DIR}/tensorexpr_bench)
endif()

if(BUILD_CPP_BENCHMARKS)
  add_subdirectory(${TORCH_ROOT}/benchmarks/cpp ${PROJECT_BINARY_DIR}/bin)
endif()

if(BUILD_MOBILE_BENCHMARK)
  foreach(benchmark_src ${ATen_MOBILE_BENCHMARK_SRCS})
    get_filename_component(benchmark_name ${benchmark_src} NAME_WE)
    add_executable(${benchmark_name} "${benchmark_src}")
    target_link_libraries(${benchmark_name} torch_library benchmark)
    target_include_directories(${benchmark_name} PRIVATE $<INSTALL_INTERFACE:include>)
    target_include_directories(${benchmark_name} PRIVATE $<BUILD_INTERFACE:${CMAKE_BINARY_DIR}/include>)
    target_include_directories(${benchmark_name} PRIVATE ${ATen_CPU_INCLUDE})
    target_link_options(${benchmark_name} PRIVATE "LINKER:--allow-multiple-definition")
  endforeach()
endif()

if(BUILD_MOBILE_TEST)
  foreach(test_src ${ATen_MOBILE_TEST_SRCS})
    get_filename_component(test_name ${test_src} NAME_WE)
    add_executable(${test_name} "${test_src}")
    target_link_libraries(${test_name} torch_library gtest_main)
    target_include_directories(${test_name} PRIVATE $<INSTALL_INTERFACE:include>)
    target_include_directories(${test_name} PRIVATE $<BUILD_INTERFACE:${CMAKE_BINARY_DIR}/include>)
    target_include_directories(${test_name} PRIVATE ${ATen_CPU_INCLUDE})
    add_test(NAME ${test_name} COMMAND $<TARGET_FILE:${test_name}>)
  endforeach()
endif()

# ---[ Test binaries.
if(BUILD_TEST)

  foreach(test_src ${ATen_VEC256_TEST_SRCS})
    foreach(i RANGE ${NUM_CPU_CAPABILITY_NAMES})
        get_filename_component(test_name ${test_src} NAME_WE)
        list(GET CPU_CAPABILITY_NAMES ${i} CPU_CAPABILITY)
        list(GET CPU_CAPABILITY_FLAGS ${i} FLAGS)
        separate_arguments(FLAGS UNIX_COMMAND "${FLAGS}")
        # Build vec256 with minimal dependencies on all platforms but Windows
        if(NOT MSVC)
          add_executable(${test_name}_${CPU_CAPABILITY} "${test_src}" ../aten/src/ATen/native/quantized/affine_quantizer_base.cpp)
          # TODO: Get rid of c10 dependency (which is only needed for the implementation of AT_ERROR)
          target_link_libraries(${test_name}_${CPU_CAPABILITY} c10 sleef gtest_main)
          if(USE_FBGEMM)
            target_link_libraries(${test_name}_${CPU_CAPABILITY} fbgemm)
          endif()
        else()
          add_executable(${test_name}_${CPU_CAPABILITY} "${test_src}")
          target_link_libraries(${test_name}_${CPU_CAPABILITY} torch_library gtest_main)
        endif()
        target_include_directories(${test_name}_${CPU_CAPABILITY} PRIVATE $<INSTALL_INTERFACE:include>)
        target_include_directories(${test_name}_${CPU_CAPABILITY} PRIVATE $<BUILD_INTERFACE:${CMAKE_BINARY_DIR}/include>)
        target_include_directories(${test_name}_${CPU_CAPABILITY} PRIVATE ${ATen_CPU_INCLUDE})
        target_compile_definitions(${test_name}_${CPU_CAPABILITY} PRIVATE CPU_CAPABILITY=${CPU_CAPABILITY}  CPU_CAPABILITY_${CPU_CAPABILITY})
        target_compile_options(${test_name}_${CPU_CAPABILITY} PRIVATE  ${FLAGS})
        if(NOT MSVC)
              target_compile_options(${test_name}_${CPU_CAPABILITY} PRIVATE -Wno-ignored-qualifiers)
        endif(NOT MSVC)
        add_test(NAME ${test_name}_${CPU_CAPABILITY} COMMAND $<TARGET_FILE:${test_name}_${CPU_CAPABILITY}>)
    endforeach()
  endforeach()

  foreach(test_src ${Caffe2_CPU_TEST_SRCS})
    get_filename_component(test_name ${test_src} NAME_WE)
    add_executable(${test_name} "${test_src}")
    target_link_libraries(${test_name} torch_library gtest_main)
    target_include_directories(${test_name} PRIVATE $<INSTALL_INTERFACE:include>)
    target_include_directories(${test_name} PRIVATE $<BUILD_INTERFACE:${CMAKE_BINARY_DIR}/include>)
    target_include_directories(${test_name} PRIVATE ${Caffe2_CPU_INCLUDE})
    add_test(NAME ${test_name} COMMAND $<TARGET_FILE:${test_name}>)
    if(INSTALL_TEST)
      install(TARGETS ${test_name} DESTINATION test)
      # Install PDB files for MSVC builds
      if(MSVC AND BUILD_SHARED_LIBS)
        install(FILES $<TARGET_PDB_FILE:${test_name}> DESTINATION test OPTIONAL)
      endif()
    endif()
  endforeach()

  if(USE_CUDA)
    foreach(test_src ${Caffe2_GPU_TEST_SRCS})
      get_filename_component(test_name ${test_src} NAME_WE)
      cuda_add_executable(${test_name} "${test_src}")
      target_link_libraries(${test_name} torch_library gtest_main)
      target_include_directories(${test_name} PRIVATE $<INSTALL_INTERFACE:include>)
      target_include_directories(${test_name} PRIVATE ${Caffe2_CPU_INCLUDE})
      add_test(NAME ${test_name} COMMAND $<TARGET_FILE:${test_name}>)
      if(INSTALL_TEST)
        install(TARGETS ${test_name} DESTINATION test)
        # Install PDB files for MSVC builds
        if(MSVC AND BUILD_SHARED_LIBS)
          install(FILES $<TARGET_PDB_FILE:${test_name}> DESTINATION test OPTIONAL)
        endif()
      endif()
    endforeach()
  endif()

  if(USE_VULKAN)
    foreach(test_src ${Caffe2_VULKAN_TEST_SRCS})
      get_filename_component(test_name ${test_src} NAME_WE)
      add_executable(${test_name} "${test_src}")
      target_link_libraries(${test_name} torch_library gtest_main)
      target_include_directories(${test_name} PRIVATE $<INSTALL_INTERFACE:include>)
      target_include_directories(${test_name} PRIVATE ${Caffe2_CPU_INCLUDE})
      add_test(NAME ${test_name} COMMAND $<TARGET_FILE:${test_name}>)
      if(INSTALL_TEST)
        install(TARGETS ${test_name} DESTINATION test)
        # Install PDB files for MSVC builds
        if(MSVC AND BUILD_SHARED_LIBS)
          install(FILES $<TARGET_PDB_FILE:${test_name}> DESTINATION test OPTIONAL)
        endif()
      endif()
    endforeach()
  endif()

  if(USE_ROCM)
    foreach(test_src ${Caffe2_HIP_TEST_SRCS})
      get_filename_component(test_name ${test_src} NAME_WE)
      add_executable(${test_name} "${test_src}")
      target_link_libraries(${test_name} torch_library gtest_main)
      target_include_directories(${test_name} PRIVATE $<INSTALL_INTERFACE:include>)
      target_include_directories(${test_name} PRIVATE ${Caffe2_CPU_INCLUDE} ${Caffe2_HIP_INCLUDE})
      target_compile_options(${test_name} PRIVATE ${HIP_CXX_FLAGS})
      add_test(NAME ${test_name} COMMAND $<TARGET_FILE:${test_name}>)
      if(INSTALL_TEST)
        install(TARGETS ${test_name} DESTINATION test)
      endif()
    endforeach()
  endif()

  # For special tests that explicitly uses dependencies, we add them here
  if(USE_MPI)
    target_link_libraries(mpi_test ${MPI_CXX_LIBRARIES})
    if(USE_CUDA)
      target_link_libraries(mpi_gpu_test ${MPI_CXX_LIBRARIES})
    endif()
  endif()
endif()

# Note: we only install the caffe2 python files if BUILD_CAFFE2_OPS is ON
# This is because the build rules here written in such a way that they always
# appear to need to be re-run generating >600 pieces of work during the pytorch
# rebuild step. The long-term fix should be to clean up these rules so they
# only rerun when needed.

if(BUILD_PYTHON)
  # Python site-packages
  # Get canonical directory for python site packages (relative to install
  # location).  It varies from system to system.
  # We should pin the path separator to the forward slash on Windows.
  # More details can be seen at
  # https://github.com/pytorch/pytorch/tree/master/tools/build_pytorch_libs.bat#note-backslash-munging-on-windows
  pycmd(PYTHON_SITE_PACKAGES "
      import os
      import sysconfig
      relative_site_packages = sysconfig.get_path('purelib').replace(sysconfig.get_path('data'), '').lstrip(os.path.sep)
      print(relative_site_packages)
  ")
  file(TO_CMAKE_PATH ${PYTHON_SITE_PACKAGES} PYTHON_SITE_PACKAGES)
  set(PYTHON_SITE_PACKAGES ${PYTHON_SITE_PACKAGES} PARENT_SCOPE) # for Summary
  # ---[ Options.
  set(PYTHON_LIB_REL_PATH "${PYTHON_SITE_PACKAGES}" CACHE STRING "Python installation path (relative to CMake installation prefix)")
  message(STATUS "Using ${PYTHON_LIB_REL_PATH} as python relative installation path")
  # Python extension suffix
  # Try to get from python through sysconfig.get_env_var('EXT_SUFFIX') first,
  # fallback to ".pyd" if windows and ".so" for all others.
  pycmd(PY_EXT_SUFFIX "
      def get_ext_suffix():
          import sys
          if sys.version_info < (3, 8) and sys.platform == 'win32':
              # Workaround for https://bugs.python.org/issue39825
              import _imp
              return _imp.extension_suffixes()[0]
          else:
              import sysconfig
              return sysconfig.get_config_var('EXT_SUFFIX')

      suffix = get_ext_suffix()
      if suffix is not None:
          print(suffix)
      else:
          print()
  ")
  if("${PY_EXT_SUFFIX}" STREQUAL "")
    if(MSVC)
      set(PY_EXT_SUFFIX ".pyd")
    else()
      set(PY_EXT_SUFFIX ".so")
    endif()
  endif()

  if(CMAKE_CXX_COMPILER_ID STREQUAL "GNU")
    # Workaround for https://gcc.gnu.org/bugzilla/show_bug.cgi?id=80947 in EmbeddingBag.cpp
    set_source_files_properties(../aten/src/ATen/native/EmbeddingBag.cpp PROPERTIES COMPILE_FLAGS -Wno-attributes)
    set_source_files_properties(${TORCH_SRC_DIR}/../caffe2/operators/box_with_nms_limit_op.cc PROPERTIES COMPILE_FLAGS -Wno-attributes)
  endif()
  # Allow different install locations for libcaffe2
  # For setuptools installs (that all build Python), install libcaffe2 into
  # site-packages, alongside the torch libraries. The pybind11 library needs
  # an rpath to the torch library folder
  # For cmake installs, including c++ only installs, install libcaffe2 into
  # CMAKE_INSTALL_PREFIX/lib . The pybind11 library can have a hardcoded
  # rpath
  set(caffe2_pybind11_rpath "${_rpath_portable_origin}")
  if(${BUILDING_WITH_TORCH_LIBS})
    # site-packages/caffe2/python/caffe2_pybind11_state
    # site-packages/torch/lib
    set(caffe2_pybind11_rpath "${_rpath_portable_origin}/../../torch/lib")
  endif(${BUILDING_WITH_TORCH_LIBS})

  # Must also include `CMAKE_SHARED_LINKER_FLAGS` in linker flags for
  # `caffe2_pybind11_state_*` targets because paths to required libraries may
  # need to be found there (e.g., specifying path to `libiomp5` with `LDFLAGS`).
  set(_caffe2_pybind11_state_linker_flags "${CMAKE_SHARED_LINKER_FLAGS}")
  if(APPLE)
    set(_caffe2_pybind11_state_linker_flags "${_caffe2_pybind11_state_linker_flags} -undefined dynamic_lookup")
  endif()

  # ---[ Python.
  if(BUILD_CAFFE2)
  add_library(caffe2_pybind11_state MODULE ${Caffe2_CPU_PYTHON_SRCS})
  if(USE_NUMPY)
    target_compile_options(caffe2_pybind11_state PRIVATE "-DUSE_NUMPY")
  endif()
  if(NOT MSVC)
    set_target_properties(caffe2_pybind11_state PROPERTIES COMPILE_FLAGS "-fvisibility=hidden")
  endif()
  torch_set_target_props(caffe2_pybind11_state)
  set_target_properties(caffe2_pybind11_state PROPERTIES PREFIX "" DEBUG_POSTFIX "")
  set_target_properties(caffe2_pybind11_state PROPERTIES SUFFIX ${PY_EXT_SUFFIX})
  set_target_properties(caffe2_pybind11_state PROPERTIES LINK_FLAGS "${_caffe2_pybind11_state_linker_flags}")
  target_include_directories(caffe2_pybind11_state PRIVATE $<INSTALL_INTERFACE:include>)
  target_include_directories(caffe2_pybind11_state PRIVATE ${Caffe2_CPU_INCLUDE})

  target_link_libraries(
      caffe2_pybind11_state torch_library)
  if(WIN32)
    target_link_libraries(caffe2_pybind11_state ${PYTHON_LIBRARIES})
    target_link_libraries(caffe2_pybind11_state onnx_proto)
  endif(WIN32)

  # Install caffe2_pybind11_state(_gpu|hip) in site-packages/caffe2/python,
  # so it needs an rpath to find libcaffe2
  set_target_properties(
      caffe2_pybind11_state PROPERTIES LIBRARY_OUTPUT_DIRECTORY
      ${CMAKE_BINARY_DIR}/caffe2/python)
  install(TARGETS caffe2_pybind11_state DESTINATION "${PYTHON_LIB_REL_PATH}/caffe2/python")
  if(MSVC AND BUILD_SHARED_LIBS)
    install(FILES $<TARGET_PDB_FILE:caffe2_pybind11_state> DESTINATION "${PYTHON_LIB_REL_PATH}/caffe2/python" OPTIONAL)
  endif()
  set_target_properties(caffe2_pybind11_state PROPERTIES INSTALL_RPATH "${caffe2_pybind11_rpath}")

  if(USE_CUDA)
    add_library(caffe2_pybind11_state_gpu MODULE ${Caffe2_GPU_PYTHON_SRCS})
    if(USE_NUMPY)
      target_compile_options(caffe2_pybind11_state_gpu PRIVATE "-DUSE_NUMPY")
    endif()
    if(NOT MSVC)
      set_target_properties(caffe2_pybind11_state_gpu PROPERTIES COMPILE_FLAGS "-fvisibility=hidden")
    endif()
    torch_set_target_props(caffe2_pybind11_state_gpu)
    set_target_properties(caffe2_pybind11_state_gpu PROPERTIES PREFIX "" DEBUG_POSTFIX "")
    set_target_properties(caffe2_pybind11_state_gpu PROPERTIES SUFFIX ${PY_EXT_SUFFIX})
    set_target_properties(caffe2_pybind11_state_gpu PROPERTIES LINK_FLAGS "${_caffe2_pybind11_state_linker_flags}")
    target_include_directories(caffe2_pybind11_state_gpu PRIVATE $<INSTALL_INTERFACE:include>)
    target_include_directories(caffe2_pybind11_state_gpu PRIVATE ${Caffe2_CPU_INCLUDE})
    target_link_libraries(caffe2_pybind11_state_gpu torch_library)
    if(WIN32)
      target_link_libraries(caffe2_pybind11_state_gpu ${PYTHON_LIBRARIES})
      target_link_libraries(caffe2_pybind11_state_gpu onnx_proto)
    endif(WIN32)

    # Install with same rpath as non-gpu caffe2_pybind11_state
    set_target_properties(
        caffe2_pybind11_state_gpu PROPERTIES LIBRARY_OUTPUT_DIRECTORY
        ${CMAKE_BINARY_DIR}/caffe2/python)
    install(TARGETS caffe2_pybind11_state_gpu DESTINATION "${PYTHON_LIB_REL_PATH}/caffe2/python")
    if(MSVC AND BUILD_SHARED_LIBS)
      install(FILES $<TARGET_PDB_FILE:caffe2_pybind11_state_gpu> DESTINATION "${PYTHON_LIB_REL_PATH}/caffe2/python" OPTIONAL)
    endif()
    set_target_properties(caffe2_pybind11_state_gpu PROPERTIES INSTALL_RPATH "${caffe2_pybind11_rpath}")
  endif()

  if(USE_ROCM)
    add_library(caffe2_pybind11_state_hip MODULE ${Caffe2_HIP_PYTHON_SRCS})
    if(USE_NUMPY)
      target_compile_options(caffe2_pybind11_state_hip PRIVATE "-DUSE_NUMPY")
    endif()
    if(NOT MSVC)
      target_compile_options(caffe2_pybind11_state_hip PRIVATE ${HIP_CXX_FLAGS} -fvisibility=hidden)
    endif()
    torch_set_target_props(caffe2_pybind11_state_hip)
    set_target_properties(caffe2_pybind11_state_hip PROPERTIES PREFIX "")
    set_target_properties(caffe2_pybind11_state_hip PROPERTIES SUFFIX ${PY_EXT_SUFFIX})
    set_target_properties(caffe2_pybind11_state_hip PROPERTIES LINK_FLAGS "${_caffe2_pybind11_state_linker_flags}")
    target_include_directories(caffe2_pybind11_state_hip PRIVATE $<INSTALL_INTERFACE:include>)
    target_include_directories(caffe2_pybind11_state_hip PRIVATE ${Caffe2_CPU_INCLUDE} ${Caffe2_HIP_INCLUDE})
    target_link_libraries(caffe2_pybind11_state_hip torch_library)
    if(WIN32)
      target_link_libraries(caffe2_pybind11_state_hip ${PYTHON_LIBRARIES})
    endif(WIN32)

    # Install with same rpath as non-hip caffe2_pybind11_state
    set_target_properties(
        caffe2_pybind11_state_hip PROPERTIES LIBRARY_OUTPUT_DIRECTORY
        ${CMAKE_BINARY_DIR}/caffe2/python)
    install(TARGETS caffe2_pybind11_state_hip DESTINATION "${PYTHON_LIB_REL_PATH}/caffe2/python")
    set_target_properties(caffe2_pybind11_state_hip PROPERTIES INSTALL_RPATH "${caffe2_pybind11_rpath}")
  endif()

  if(MSVC AND CMAKE_GENERATOR MATCHES "Visual Studio")
    # If we are building under windows, we will copy the file from
    # build/caffe2/python/{Debug,Release}/caffe2_pybind11_state.pyd
    # to its parent folder so that we can do in-build execution.
    add_custom_target(windows_python_copy_lib ALL)
    add_dependencies(windows_python_copy_lib caffe2_pybind11_state)
    add_custom_command(
        TARGET windows_python_copy_lib POST_BUILD
        COMMAND ${CMAKE_COMMAND} -E copy
        $<TARGET_FILE:caffe2_pybind11_state>
        ${CMAKE_BINARY_DIR}/caffe2/python)
    if(USE_CUDA)
      add_dependencies(windows_python_copy_lib caffe2_pybind11_state_gpu)
      add_custom_command(
          TARGET windows_python_copy_lib POST_BUILD
          COMMAND ${CMAKE_COMMAND} -E copy
          $<TARGET_FILE:caffe2_pybind11_state_gpu>
          ${CMAKE_BINARY_DIR}/caffe2/python)
    endif()
    if(USE_ROCM)
      add_dependencies(windows_python_copy_lib caffe2_pybind11_state_hip)
      add_custom_command(
          TARGET windows_python_copy_lib POST_BUILD
          COMMAND ${CMAKE_COMMAND} -E copy
          $<TARGET_FILE:caffe2_pybind11_state_hip>
          ${CMAKE_BINARY_DIR}/caffe2/python)
    endif()
  endif()

  # Finally, Copy all python files to build directory
  # Create a custom target that copies all python files.
  file(GLOB_RECURSE PYTHON_SRCS RELATIVE ${PROJECT_SOURCE_DIR}
       "${PROJECT_SOURCE_DIR}/caffe2/*.py")
  endif()

  # generated pb files are copied from build/caffe2 to caffe2
  # if we copied them back to build this would create a build cycle
  # consider removing the need for globs
  filter_list_exclude(PYTHON_SRCS PYTHON_SRCS "proto/.*_pb")

  set(build_files)
  foreach(python_src ${PYTHON_SRCS})
    add_custom_command(OUTPUT ${CMAKE_BINARY_DIR}/${python_src}
                       DEPENDS ${PROJECT_SOURCE_DIR}/${python_src}
                       COMMAND ${CMAKE_COMMAND} -E copy
                       ${PROJECT_SOURCE_DIR}/${python_src}
                       ${CMAKE_BINARY_DIR}/${python_src})
    list(APPEND build_files ${CMAKE_BINARY_DIR}/${python_src})
  endforeach()

  add_custom_target(python_copy_files ALL DEPENDS ${build_files})


  # Install commands
  # Pick up static python files
  install(DIRECTORY ${CMAKE_BINARY_DIR}/caffe2 DESTINATION ${PYTHON_LIB_REL_PATH}
          FILES_MATCHING PATTERN "*.py")
  # Caffe proto files
  install(DIRECTORY ${CMAKE_BINARY_DIR}/caffe DESTINATION ${PYTHON_LIB_REL_PATH}
          FILES_MATCHING PATTERN "*.py")
  # Caffe2 proto files
  install(DIRECTORY ${CMAKE_BINARY_DIR}/caffe2 DESTINATION ${PYTHON_LIB_REL_PATH}
          FILES_MATCHING PATTERN "*.py")
endif()<|MERGE_RESOLUTION|>--- conflicted
+++ resolved
@@ -421,13 +421,8 @@
       "${TORCH_SRC_DIR}/csrc/autograd/generated/TraceType_2.cpp"
       "${TORCH_SRC_DIR}/csrc/autograd/generated/TraceType_3.cpp"
       "${TORCH_SRC_DIR}/csrc/autograd/generated/TraceType_4.cpp"
-<<<<<<< HEAD
-      "${TORCH_SRC_DIR}/csrc/autograd/generated/InplaceOrViewType_0.cpp"
-      "${TORCH_SRC_DIR}/csrc/autograd/generated/InplaceOrViewType_1.cpp"
-=======
       "${TORCH_SRC_DIR}/csrc/autograd/generated/ADInplaceOrViewType_0.cpp"
       "${TORCH_SRC_DIR}/csrc/autograd/generated/ADInplaceOrViewType_1.cpp"
->>>>>>> 078fadaa
     )
   endif()
 
@@ -484,11 +479,7 @@
     "${CMAKE_BINARY_DIR}/aten/src/ATen/Declarations.yaml"
     "${TOOLS_PATH}/autograd/templates/VariableType.h"
     "${TOOLS_PATH}/autograd/templates/VariableType.cpp"
-<<<<<<< HEAD
-    "${TOOLS_PATH}/autograd/templates/InplaceOrViewType.cpp"
-=======
     "${TOOLS_PATH}/autograd/templates/ADInplaceOrViewType.cpp"
->>>>>>> 078fadaa
     "${TOOLS_PATH}/autograd/templates/TraceType.cpp"
     "${TOOLS_PATH}/autograd/templates/Functions.h"
     "${TOOLS_PATH}/autograd/templates/Functions.cpp"
@@ -525,11 +516,6 @@
   list(APPEND TORCH_SRCS ${GENERATED_H_TORCH})
   list(APPEND LIBTORCH_CMAKE_SRCS "")
 
-<<<<<<< HEAD
-  # Switch between the full jit interpreter and lite interpreter
-  if(BUILD_LITE_INTERPRETER)
-    append_filelist("libtorch_lite_cmake_sources" LIBTORCH_CMAKE_SRCS)
-=======
   list(APPEND LITE_EAGER_SYMOBLICATION_SRCS "")
   if(USE_SOURCE_DEBUG_ON_MOBILE)
     append_filelist("libtorch_lite_eager_symbolication" LITE_EAGER_SYMOBLICATION_SRCS)
@@ -546,17 +532,13 @@
   if(BUILD_LITE_INTERPRETER)
     append_filelist("libtorch_lite_cmake_sources" LIBTORCH_CMAKE_SRCS)
     list(APPEND LIBTORCH_CMAKE_SRCS ${LITE_EAGER_SYMOBLICATION_SRCS})
->>>>>>> 078fadaa
   else()
     append_filelist("libtorch_cmake_sources" LIBTORCH_CMAKE_SRCS)
 
     if(CMAKE_CXX_COMPILER_ID MATCHES "Clang" OR CMAKE_CXX_COMPILER_ID STREQUAL "GNU")
-<<<<<<< HEAD
-=======
       # TODO: Delete this line once https://github.com/pytorch/pytorch/pull/55889 lands
       set_source_files_properties(../torch/csrc/jit/serialization/export.cpp PROPERTIES COMPILE_FLAGS -Wno-deprecated-declarations)
 
->>>>>>> 078fadaa
       # TODO: Delete this when https://github.com/pytorch/pytorch/issues/35026 is fixed
       set_source_files_properties(../torch/csrc/autograd/record_function_ops.cpp PROPERTIES COMPILE_FLAGS -Wno-deprecated-declarations)
     endif()
@@ -675,10 +657,7 @@
       ${TORCH_ROOT}/aten/src/ATen/cuda/detail/LazyNVRTC.cpp
       PROPERTIES COMPILE_DEFINITIONS "NVRTC_SHORTHASH=${CUDA_NVRTC_SHORTHASH}"
     )
-<<<<<<< HEAD
-=======
     set_source_files_properties(${TORCH_SRC_DIR}/csrc/jit/passes/frozen_conv_add_relu_fusion.cpp PROPERTIES COMPILE_FLAGS "-DUSE_CUDA=1")
->>>>>>> 078fadaa
   endif()
 
   if(USE_MLCOMPUTE)
@@ -978,12 +957,7 @@
   add_custom_command(
     OUTPUT ${CMAKE_BINARY_DIR}/aten/src/ATen/selected_mobile_ops.h
     COMMAND
-<<<<<<< HEAD
-    "${PYTHON_EXECUTABLE}"
-    ${TORCH_ROOT}/tools/lite_interpreter/gen_selected_mobile_ops_header.py
-=======
     "${PYTHON_EXECUTABLE}" -m tools.lite_interpreter.gen_selected_mobile_ops_header
->>>>>>> 078fadaa
     --yaml_file_path "${SELECTED_OP_LIST}"
     --output_file_path "${CMAKE_BINARY_DIR}/aten/src/ATen"
     WORKING_DIRECTORY "${TORCH_ROOT}")
@@ -1086,13 +1060,10 @@
         ${TORCH_ROOT}/test/cpp/lite_interpreter_runtime
         ${CMAKE_BINARY_DIR}/test_lite_interpreter_runtime
       )
-<<<<<<< HEAD
-=======
       add_subdirectory(
         ${TORCH_ROOT}/test/mobile/nnc
         ${CMAKE_BINARY_DIR}/test_mobile_nnc
       )
->>>>>>> 078fadaa
     else()
       add_subdirectory(${TORCH_ROOT}/test/cpp/jit ${CMAKE_BINARY_DIR}/test_jit)
         add_subdirectory(
