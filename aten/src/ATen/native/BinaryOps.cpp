--- conflicted
+++ resolved
@@ -295,6 +295,10 @@
   }
 }
 
+TORCH_IMPL_FUNC(logit_backward_out) (const Tensor& grad_output, const Tensor& input, c10::optional<double> eps, const Tensor& result) {
+  logit_backward_stub(device_type(), *this, Scalar(eps ? eps.value() : -1.0));
+}
+
 TORCH_IMPL_FUNC(sigmoid_backward_out) (const Tensor& grad_output, const Tensor& output, const Tensor& result) {
   sigmoid_backward_stub(device_type(), *this);
 }
@@ -303,17 +307,8 @@
   xlog1py_stub(device_type(), *this);
 }
 
-<<<<<<< HEAD
-TORCH_IMPL_FUNC(logit_backward_out) (const Tensor& grad_output, const Tensor& input, c10::optional<double> eps, const Tensor& result) {
-  logit_backward_stub(device_type(), *this, Scalar(eps ? eps.value() : -1.0));
-}
-
-TORCH_IMPL_FUNC(sigmoid_backward_out) (const Tensor& grad_output, const Tensor& output, const Tensor& result) {
-  sigmoid_backward_stub(device_type(), *this);
-=======
 TORCH_IMPL_FUNC(special_zeta_out) (const Tensor& self, const Tensor& other, const Tensor& result) {
   zeta_stub(device_type(), *this);
->>>>>>> 793979fb
 }
 
 TORCH_IMPL_FUNC(tanh_backward_out) (const Tensor& grad_output, const Tensor& output, const Tensor& result) {
