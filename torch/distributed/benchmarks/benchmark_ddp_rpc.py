import argparse
import io
import os
import random
import shlex
import subprocess
import time

import numpy as np
import torch
import torch.nn as nn
import torch.distributed as dist
import torch.distributed.autograd as dist_autograd
import torch.distributed.rpc as rpc
import torch.multiprocessing as mp
import torch.optim as optim
from torch.distributed.optim import DistributedOptimizer
from torch.distributed.rpc import RRef, TensorPipeRpcBackendOptions
from torch.distributed.rpc.backend_registry import BackendType
from torch.nn.parallel import DistributedDataParallel as DDP


# Config
NUM_TRAINERS = 8
NUM_PS = 8

NUM_EMBEDDINGS = 300
EMBEDDING_DIM = 64

WARMUP_CYCLES = 5


class HybridModel(torch.nn.Module):
    r"""
   The model consists of a sparse part and a dense part. The dense part is an
   nn.Linear module that is replicated across all trainers using
   DistributedDataParallel. The sparse part has nn.EmbeddingBags stored on multiple
   parameter servers.

   The model holds a Remote Reference to the embedding tables on the parameter
   servers.
   """

    def __init__(self, emb_rref_list, device):
        super(HybridModel, self).__init__()
        self.emb_rref_list = emb_rref_list
        fc1 = torch.nn.Linear(512, 256)
        fc2 = torch.nn.Linear(256, 128)
        relu = torch.nn.ReLU()
        fc3 = torch.nn.Linear(128, 64)
        fc4 = torch.nn.Linear(64, 32)
        fc5 = torch.nn.Linear(32, 8)
        sec = nn.Sequential(fc1, fc2, relu, fc3, fc4, fc5)
        self.ddp = DDP(sec.to(device), device_ids=[device])
        self.device = device

    def forward(self, indices, offsets):
        emb_lookups = []

        for emb_rref in self.emb_rref_list:
            emb_lookups.append(
                emb_rref.rpc_sync().forward(
                    indices, offsets
                )  # embedding_sum(input, offsets)
            )
            emb_lookups_cat = torch.cat(emb_lookups, dim=1)

        # Make sure combined PS dimension is always bigger or equal than the FC input
        assert NUM_PS * EMBEDDING_DIM >= 512
        dim_normalizer = int(NUM_PS * EMBEDDING_DIM / 512)
        emb_lookups_reshaped = emb_lookups_cat.reshape(
            [emb_lookups_cat.shape[0] * dim_normalizer, 512]
        )

        return self.ddp(emb_lookups_reshaped)


def _retrieve_embedding_parameters(emb_rref):
    return [RRef(p) for p in emb_rref.local_value().parameters()]


def _print_header():
    _print_cont("\n")
    _print_cont("%10s" % "")
    for p in [50, 75, 90, 95]:
        _print_cont("%14s%10s" % ("sec/epoch", "epoch/sec"))
    _print_cont("\n")


def _print_benchmark(prefix, nelem, measurements):
    measurements = sorted(measurements)
    _print_cont("%8s:" % prefix)
    for p in [50, 75, 90, 95]:
        v = np.percentile(measurements, p)
        _print_cont("  p%02d:  %1.3fs  %6d/s" % (p, v, nelem / v))
    _print_cont("\n")


def _print_cont(msg):
    print(msg, end="", flush=True)


def _run_printable(cmd):
<<<<<<< HEAD
    proc = subprocess.run(shlex.split(cmd), capture_output=True)
=======
    proc = subprocess.run(shlex.split(cmd), capture_output=True)  # type: ignore[call-overload]
>>>>>>> e1a7ec3c
    assert proc.returncode == 0

    buffer = io.BytesIO()
    torch.save(proc.stdout.decode("utf-8"), buffer)
    input_tensor = torch.ByteTensor(list(buffer.getvalue()))
    input_length = torch.IntTensor([input_tensor.size(0)])

    output = []
    buffer = io.BytesIO(np.asarray(input_tensor).tobytes())
    output.append(torch.load(buffer))
    return output


def _run_trainer(emb_rref_list, rank):
    r"""
   Each trainer runs a forward pass which involves an embedding lookup on the
   8 parameter servers and running nn.Linear locally. During the backward pass,
   DDP is responsible for aggregating the gradients for the dense part
   (nn.Linear) and distributed autograd ensures gradients updates are
   propagated to the parameter servers.
   """

    # Setup the model.
    model = HybridModel(emb_rref_list, rank)

    # Retrieve all model parameters as rrefs for DistributedOptimizer.

    # Retrieve parameters from all embedding tables for the current trainer.
    model_parameter_rrefs = []
    for ind, emb_rref in enumerate(emb_rref_list):
        ps_name = "ps{}".format(ind)
        model_parameter_rrefs.extend(
            rpc.rpc_sync(ps_name, _retrieve_embedding_parameters, args=(emb_rref,))
        )

    # model.parameters() only includes local parameters.
    for param in model.parameters():
        model_parameter_rrefs.append(RRef(param))

    # Setup distributed optimizer
    opt = DistributedOptimizer(optim.SGD, model_parameter_rrefs, lr=0.05)

    criterion = torch.nn.CrossEntropyLoss()

    def get_next_batch(rank):
        for _ in range(10):
            num_indices = random.randint(20, 50)
            indices = torch.LongTensor(num_indices).random_(0, NUM_EMBEDDINGS)

            # Generate offsets.
            offsets = []
            start = 0
            batch_size = 0

            while start < num_indices:
                offsets.append(start)
                start += random.randint(1, 10)
                batch_size += 1

            offsets_tensor = torch.LongTensor(offsets)
            target = torch.LongTensor(batch_size).random_(8).cuda(rank)

            yield indices, offsets_tensor, target

    measurements = []
    # Include warm-up cycles during training
    for epoch in range(100 + WARMUP_CYCLES):
        start = time.time()
        batch_size = 0

        # create distributed autograd context
        for indices, offsets, target in get_next_batch(rank):
            batch_size += len(target)

            with dist_autograd.context() as context_id:
                output = model(indices, offsets)
                loss = criterion(output, target)

                # Run distributed backward pass
                dist_autograd.backward(context_id, [loss])

                # Run distributed optimizer. Gradients propagated all the way to the parameter servers
                opt.step(context_id)

                # Not necessary to zero grads as each iteration creates a different
                # distributed autograd context which hosts different grads

        measurements.append(time.time() - start)
        # print("Training done for epoch {}".format(epoch))

    # Throw away warm-up measurements
    measurements = measurements[WARMUP_CYCLES:]
    return rank, measurements, batch_size


def run_worker(rank, world_size):
    r"""
   A wrapper function that initializes RPC, calls the function, and shuts down
   RPC.
   """

    # Using different port numbers in TCP init_method for init_rpc and
    # init_process_group to avoid port conflicts.
    rpc_backend_options = TensorPipeRpcBackendOptions()
    rpc_backend_options.init_method = "tcp://localhost:29500"

    # Rank 16. Master
    if rank == (NUM_TRAINERS + NUM_PS):

        rpc.init_rpc(
            "master", rank=rank, backend=BackendType.TENSORPIPE, world_size=world_size
        )

        # Build the Embedding tables on the Parameter Servers.
        emb_rref_list = []
        index = 0
        while index < NUM_PS:
            ps_name = "ps{}".format(index)
            emb_rref = rpc.remote(
                ps_name,
                torch.nn.EmbeddingBag,
                args=(NUM_EMBEDDINGS, EMBEDDING_DIM),
                kwargs={"mode": "sum"},
            )
            emb_rref_list.append(emb_rref)
            index += 1

        # Run training loop on the trainers.
        futs = []
        for trainer_rank in range(NUM_TRAINERS):
            trainer_name = "trainer{}".format(trainer_rank)
            fut = rpc.rpc_async(
                trainer_name, _run_trainer, args=(emb_rref_list, trainer_rank)
            )
            futs.append(fut)

        _print_header()

        measurements_all_trainers = []
        batch_size_all_trainers = 0
        # Wait for all training to finish.
        for fut in futs:
            rank, measurements, batch_size = fut.wait()
            _print_benchmark("Trainer{}".format(rank), batch_size, measurements)
            batch_size_all_trainers += batch_size
            measurements_all_trainers.append(measurements)

        _print_benchmark("All", batch_size_all_trainers, measurements_all_trainers)

    # Rank 0-7. Trainers
    elif rank >= 0 and rank < NUM_PS:

        # Initialize process group for Distributed DataParallel on trainers.
        dist.init_process_group(
            backend=dist.Backend.GLOO,
            rank=rank,
            world_size=NUM_TRAINERS,
            init_method="tcp://localhost:29501",
        )

        # Initialize RPC. Trainer just waits for RPCs from master.
        trainer_name = "trainer{}".format(rank)
        rpc.init_rpc(
            trainer_name,
            rank=rank,
            world_size=world_size,
            rpc_backend_options=rpc_backend_options,
        )

    # Rank 8-15. Parameter Servers
    elif rank >= NUM_TRAINERS and rank < NUM_TRAINERS + NUM_PS:
        ps_name = "ps{}".format(rank - NUM_TRAINERS)
        rpc.init_rpc(
            ps_name,
            rank=rank,
            world_size=world_size,
            backend=BackendType.TENSORPIPE,
            rpc_backend_options=rpc_backend_options,
        )
        # parameter server do nothing
        pass

    # block until all rpcs finish
    rpc.shutdown()


if __name__ == "__main__":
    """ Initializing the distributed environment. """

    output = _run_printable("nvidia-smi topo -m")
    print("-------------------------------------------")
    print("                  Info                     ")
    print("-------------------------------------------")
    print("")
    print("* PyTorch version: {}".format(torch.__version__))
    print("* CUDA version: {}".format(torch.version.cuda))
    print("")
    print("------------ nvidia-smi topo -m -----------")
    print("")
    print(output[0])
    print("-------------------------------------------")
    print("PyTorch Distributed Benchmark (DDP and RPC)")
    print("-------------------------------------------")

    # Cmd arguments to enable automated runs (e.g. Chronos, SSH, etc).
    parser = argparse.ArgumentParser(description="PyTorch DDP and RPC Benchmark")
    parser.add_argument(
        "--master-addr", type=str, default="localhost", help="Address of master node."
    )
    parser.add_argument("--master-port", type=str, default="29500", help="Master port.")

    parser.add_argument(
        "--number-trainers",
        type=int,
        default=NUM_TRAINERS,
        help="Number of Trainer Nodes.",
    )
    parser.add_argument(
        "--number-ps", type=int, default=NUM_PS, help="Number of Parameter Servers."
    )
    parser.add_argument(
        "--number-embeddings",
        type=int,
        default=NUM_EMBEDDINGS,
        help="Number of test embeddings to be generated.",
    )
    parser.add_argument(
        "--embedding-dim",
        type=int,
        default=EMBEDDING_DIM,
        help="Number of embedding dimentions.",
    )
    parser.add_argument(
        "--warmup-cycles",
        type=int,
        default=WARMUP_CYCLES,
        help="Number of cycles to warm-up each process before running the benchmark.",
    )

    args = parser.parse_args()

    os.environ["MASTER_ADDR"] = args.master_addr
    os.environ["MASTER_PORT"] = args.master_port

    NUM_TRAINERS = args.number_trainers
    NUM_PS = args.number_ps

    NUM_EMBEDDINGS = args.number_embeddings
    EMBEDDING_DIM = args.embedding_dim

    WARMUP_CYCLES = args.warmup_cycles

    # Defaults:
    #  8 trainers (rank 0-7),
    #  8 parameter servers (rank 8-15),
    #  1 master (rank 16).
    world_size = NUM_TRAINERS + NUM_PS + 1  # Trainers + PS + Master
    mp.spawn(run_worker, args=(world_size,), nprocs=world_size, join=True)<|MERGE_RESOLUTION|>--- conflicted
+++ resolved
@@ -101,11 +101,7 @@
 
 
 def _run_printable(cmd):
-<<<<<<< HEAD
-    proc = subprocess.run(shlex.split(cmd), capture_output=True)
-=======
     proc = subprocess.run(shlex.split(cmd), capture_output=True)  # type: ignore[call-overload]
->>>>>>> e1a7ec3c
     assert proc.returncode == 0
 
     buffer = io.BytesIO()
@@ -216,8 +212,11 @@
     if rank == (NUM_TRAINERS + NUM_PS):
 
         rpc.init_rpc(
-            "master", rank=rank, backend=BackendType.TENSORPIPE, world_size=world_size
-        )
+            "master", rank=rank,
+            backend=BackendType.TENSORPIPE,  # type: ignore[attr-defined]
+            world_size=world_size
+        )
+
 
         # Build the Embedding tables on the Parameter Servers.
         emb_rref_list = []
@@ -282,7 +281,7 @@
             ps_name,
             rank=rank,
             world_size=world_size,
-            backend=BackendType.TENSORPIPE,
+            backend=BackendType.TENSORPIPE,  # type: ignore[attr-defined]
             rpc_backend_options=rpc_backend_options,
         )
         # parameter server do nothing
