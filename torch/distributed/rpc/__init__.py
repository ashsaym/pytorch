import logging
import threading
import warnings
<<<<<<< HEAD

=======
>>>>>>> 98fcdb80
from typing import Generator, Tuple

import torch
import torch.distributed as dist


logger = logging.getLogger(__name__)


_init_counter = 0
_init_counter_lock = threading.Lock()


def is_available():
    return hasattr(torch._C, "_rpc_init")


if is_available() and not torch._C._rpc_init():
    raise RuntimeError("Failed to initialize torch.distributed.rpc")


if is_available():
    from torch._C._distributed_c10d import Store
    from torch._C._distributed_rpc import (
        _disable_jit_rref_pickle,
        _enable_jit_rref_pickle,
        _disable_server_process_global_profiler,
        _enable_server_process_global_profiler,
        _set_and_start_rpc_agent,
        _reset_current_rpc_agent,
        _delete_all_user_and_unforked_owner_rrefs,
        _destroy_rref_context,
        _set_profiler_node_id,
        _is_current_rpc_agent_set,
        _rref_context_get_debug_info,
        _cleanup_python_rpc_handler,
        _invoke_rpc_builtin,
        _invoke_rpc_python_udf,
        _invoke_rpc_torchscript,
        _invoke_remote_builtin,
        _invoke_remote_python_udf,
        _invoke_remote_torchscript,
        _set_rpc_timeout,
        _get_current_rpc_agent,
        get_rpc_timeout,
        enable_gil_profiling,
        RpcBackendOptions,
        _TensorPipeRpcBackendOptionsBase,
        ProcessGroupRpcBackendOptions,
        RpcAgent,
        PyRRef,
        ProcessGroupAgent,
        TensorPipeAgent,
        RemoteProfilerManager,
        WorkerInfo,
        _DEFAULT_INIT_METHOD,
        _DEFAULT_NUM_SEND_RECV_THREADS,
        _DEFAULT_NUM_WORKER_THREADS,
        _UNSET_RPC_TIMEOUT,
        _DEFAULT_RPC_TIMEOUT_SEC,
    )  # noqa: F401
<<<<<<< HEAD
    from torch._C._distributed_c10d import Store
    from .api import *  # noqa: F401,F403
    from .options import TensorPipeRpcBackendOptions  # noqa: F401
=======

    from . import api, backend_registry, functions
    from .api import *  # noqa: F401,F403
    import numbers

    import torch.distributed.autograd as dist_autograd

>>>>>>> 98fcdb80
    from .backend_registry import BackendType
    from .options import TensorPipeRpcBackendOptions  # noqa: F401
    from .server_process_global_profiler import (
        _server_process_global_profile,
    )

    rendezvous_iterator: Generator[Tuple[Store, int, int], None, None]

    def init_rpc(
        name,
        backend=None,
        rank=-1,
        world_size=None,
        rpc_backend_options=None,
    ):
        r"""
        Initializes RPC primitives such as the local RPC agent
        and distributed autograd, which immediately makes the current
        process ready to send and receive RPCs.

        Args:
            name (str): a globally unique name of this node. (e.g.,
                ``Trainer3``, ``ParameterServer2``, ``Master``, ``Worker1``)
                Name can only contain number, alphabet, underscore, colon,
                and/or dash, and must be shorter than 128 characters.
            backend (BackendType, optional): The type of RPC backend
                implementation. Supported values include
                ``BackendType.TENSORPIPE`` (the default) and
                ``BackendType.PROCESS_GROUP``. See :ref:`rpc-backends` for more
                information.
            rank (int): a globally unique id/rank of this node.
            world_size (int): The number of workers in the group.
            rpc_backend_options (RpcBackendOptions, optional): The options
                passed to the RpcAgent constructor. It must be an agent-specific
                subclass of :class:`~torch.distributed.rpc.RpcBackendOptions`
                and contains agent-specific initialization configurations. By
                default, for all agents, it sets the default timeout to 60
                seconds and performs the rendezvous with an underlying process
                group initialized using ``init_method = "env://"``,
                meaning that environment variables ``MASTER_ADDR`` and
                ``MASTER_PORT`` need to be set properly. See
                :ref:`rpc-backends` for more information and find which options
                are available.
        """

        if backend is not None and not isinstance(
            backend, backend_registry.BackendType
        ):
            raise TypeError("Argument backend must be a member of BackendType")

        if rpc_backend_options is not None and not isinstance(
            rpc_backend_options, RpcBackendOptions
        ):
            raise TypeError(
                "Argument rpc_backend_options must be an instance of RpcBackendOptions"
            )

        # To avoid breaking users that passed a ProcessGroupRpcBackendOptions
        # without specifying the backend as PROCESS_GROUP when that was the
        # default, we try to detect the backend from the options when only the
        # latter is passed.
        if backend is None and rpc_backend_options is not None:
            for candidate_backend in BackendType:
                if isinstance(
                    rpc_backend_options,
                    type(
                        backend_registry.construct_rpc_backend_options(
                            candidate_backend
                        )
                    ),
                ):
                    backend = candidate_backend
                    break
            else:
                raise TypeError(
                    f"Could not infer backend for options {rpc_backend_options}"
                )
            # Ignore type error because mypy doesn't handle dynamically generated type objects (#4865)
            if backend != BackendType.TENSORPIPE:  # type: ignore[attr-defined]
                logger.warning(
                    f"RPC was initialized with no explicit backend but with options "  # type: ignore[attr-defined]
                    f"corresponding to {backend}, hence that backend will be used "
                    f"instead of the default {BackendType.TENSORPIPE}. To silence this "
                    f"warning pass `backend={backend}` explicitly."
                )

        if backend is None:
            backend = BackendType.TENSORPIPE  # type: ignore[attr-defined]

        if backend == BackendType.PROCESS_GROUP:  # type: ignore[attr-defined]
            warnings.warn(
                "RPC was initialized with the PROCESS_GROUP backend which is "
                "deprecated and slated to be removed and superseded by the TENSORPIPE "
                "backend. It is recommended to migrate to the TENSORPIPE backend. "
                "PyTorch v1.9 will be the last release that carries PROCESS_GROUP "
                "RPC backend. If you have concerns or suggestions please comment in "
                "https://github.com/pytorch/pytorch/issues/55615"
            )

        if rpc_backend_options is None:
            # default construct a set of RPC backend options.
            rpc_backend_options = backend_registry.construct_rpc_backend_options(
                backend
            )

        # Rendezvous.
        # This rendezvous state sometimes is destroyed before all processes
        # finishing handshaking. To avoid that issue, we make it global to
        # keep it alive.
        global rendezvous_iterator
        rendezvous_iterator = torch.distributed.rendezvous(
            rpc_backend_options.init_method, rank=rank, world_size=world_size
        )
        store, _, _ = next(rendezvous_iterator)

        # Use a PrefixStore to distinguish multiple invocations.
        with _init_counter_lock:
            global _init_counter
            store = dist.PrefixStore(str("rpc_prefix_{}".format(_init_counter)), store)
            _init_counter += 1

        # Initialize autograd before RPC since _init_rpc_backend guarantees all
        # processes sync via the store. If we initialize autograd after RPC,
        # there could be a race where some nodes might have initialized autograd
        # and others might not have. As a result, a node calling
        # torch.distributed.autograd.backward() would run into errors since
        # other nodes might not have been initialized.
        dist_autograd._init(rank)

        _set_profiler_node_id(rank)
        # Initialize RPC.
        _init_rpc_backend(backend, store, name, rank, world_size, rpc_backend_options)

    def _validate_rpc_args(backend, store, name, rank, world_size, rpc_backend_options):
        type_mapping = {
            backend: backend_registry.BackendType,
            store: dist.Store,
            name: str,
            rank: numbers.Integral,
            world_size: numbers.Integral,
            rpc_backend_options: RpcBackendOptions,
        }
        for arg, arg_type in type_mapping.items():
            if not isinstance(arg, arg_type):
                raise RuntimeError(
                    "Argument {} must be of type {} but got type {}".format(
                        arg, arg_type, type(arg)
                    )
                )

    def _init_rpc_backend(
        backend=BackendType.TENSORPIPE,  # type: ignore[attr-defined]
        store=None,
        name=None,
        rank=-1,
        world_size=-1,
        rpc_backend_options=None,
    ):

        _validate_rpc_args(backend, store, name, rank, world_size, rpc_backend_options)

        if _is_current_rpc_agent_set():
            raise RuntimeError("RPC is already initialized")

        # Initialize RPC.
        rpc_agent = backend_registry.init_backend(
            backend,
            store=store,
            name=name,
            rank=rank,
            world_size=world_size,
            rpc_backend_options=rpc_backend_options,
        )

        api._init_rpc_states(rpc_agent)

    @api._require_initialized
    def _get_debug_info():
        info = _rref_context_get_debug_info()
        info.update(api._get_current_rpc_agent().get_debug_info())
        info.update(dist_autograd._get_debug_info())
        return info<|MERGE_RESOLUTION|>--- conflicted
+++ resolved
@@ -1,10 +1,6 @@
 import logging
 import threading
 import warnings
-<<<<<<< HEAD
-
-=======
->>>>>>> 98fcdb80
 from typing import Generator, Tuple
 
 import torch
@@ -66,11 +62,6 @@
         _UNSET_RPC_TIMEOUT,
         _DEFAULT_RPC_TIMEOUT_SEC,
     )  # noqa: F401
-<<<<<<< HEAD
-    from torch._C._distributed_c10d import Store
-    from .api import *  # noqa: F401,F403
-    from .options import TensorPipeRpcBackendOptions  # noqa: F401
-=======
 
     from . import api, backend_registry, functions
     from .api import *  # noqa: F401,F403
@@ -78,7 +69,6 @@
 
     import torch.distributed.autograd as dist_autograd
 
->>>>>>> 98fcdb80
     from .backend_registry import BackendType
     from .options import TensorPipeRpcBackendOptions  # noqa: F401
     from .server_process_global_profiler import (
