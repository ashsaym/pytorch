--- conflicted
+++ resolved
@@ -641,11 +641,7 @@
   }
 
   void runPostdiffOptimization(std::shared_ptr<Graph>& graph){
-<<<<<<< HEAD
-    // Run post differentiation optimization passes, Autodiff will replace some parts of graph with new graph
-=======
     // Run post differentiation optimization passes, Autodiff will replace some parts of graph with new graph 
->>>>>>> c42b6e1b
     // these new graphs usually consists of control flow and miss shape information on nodes, so we run shape
     // prop and constant prop, as well as loop unrolling in some cases
     PropagateInputShapes(graph);
