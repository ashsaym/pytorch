--- conflicted
+++ resolved
@@ -1546,7 +1546,28 @@
 });
 
 // NOLINTNEXTLINE(cppcoreguidelines-avoid-non-const-global-variables)
-<<<<<<< HEAD
+REGISTER_OPERATOR_FUNCTOR(aten::linear, aten_linear, [](Node* n) -> SROperator {
+  if (!n->matches(torch::schema(
+          "aten::linear(Tensor input, Tensor weight, Tensor? bias=None) -> Tensor"))) {
+    LogAndDumpSchema(n);
+    return nullptr;
+  }
+
+  return [](ProcessedNode* p_node) {
+    const auto& in0_t = p_node->Input(0).toTensor();
+    const auto& in1_t = p_node->Input(1).toTensor();
+    auto in2_t = p_node->Input(2).toOptional<at::Tensor>();
+
+    if (p_node->Output(0).isNone()) {
+      p_node->Output(0) = create_empty_from(in0_t);
+    }
+    auto& out_t = p_node->Output(0).toTensor();
+    fastResizeToZero(out_t);
+    at::native::linear_out(out_t, in0_t, in1_t, in2_t);
+  };
+});
+
+// NOLINTNEXTLINE(cppcoreguidelines-avoid-non-const-global-variables)
 REGISTER_OPERATOR_FUNCTOR(prim::Concat, prim_Concat, [](Node* n) -> SROperator {
   return [](ProcessedNode* p_node) {
     const size_t num_inputs = p_node->inputs().size();
@@ -1561,26 +1582,6 @@
       auto& out_t = p_node->Output(0).toTensor();
       at::native::cat_out(inputs, dim, out_t);
     }
-=======
-REGISTER_OPERATOR_FUNCTOR(aten::linear, aten_linear, [](Node* n) -> SROperator {
-  if (!n->matches(torch::schema(
-          "aten::linear(Tensor input, Tensor weight, Tensor? bias=None) -> Tensor"))) {
-    LogAndDumpSchema(n);
-    return nullptr;
-  }
-
-  return [](ProcessedNode* p_node) {
-    const auto& in0_t = p_node->Input(0).toTensor();
-    const auto& in1_t = p_node->Input(1).toTensor();
-    auto in2_t = p_node->Input(2).toOptional<at::Tensor>();
-
-    if (p_node->Output(0).isNone()) {
-      p_node->Output(0) = create_empty_from(in0_t);
-    }
-    auto& out_t = p_node->Output(0).toTensor();
-    fastResizeToZero(out_t);
-    at::native::linear_out(out_t, in0_t, in1_t, in2_t);
->>>>>>> 48722cf7
   };
 });
 
