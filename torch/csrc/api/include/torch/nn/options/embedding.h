#pragma once

#include <torch/arg.h>
#include <torch/csrc/WindowsTorchApiMacro.h>
#include <torch/types.h>
#include <torch/enum.h>

namespace torch {
namespace nn {

/// Options for the `Embedding` module.
///
/// Example:
/// ```
/// Embedding model(EmbeddingOptions(10, 2).padding_idx(3).max_norm(2).norm_type(2.5).scale_grad_by_freq(true).sparse(true));
/// ```
struct TORCH_API EmbeddingOptions {
  EmbeddingOptions(int64_t num_embeddings, int64_t embedding_dim);

  /// The size of the dictionary of embeddings.
  TORCH_ARG(int64_t, num_embeddings);
  /// The size of each embedding vector.
  TORCH_ARG(int64_t, embedding_dim);
  /// If specified, the entries at `padding_idx` do not contribute to the
  /// gradient; therefore, the embedding vector at `padding_idx` is not updated
<<<<<<< HEAD
  /// during training, i.e. it remains as a fixed “pad”. For a newly constructed
=======
  /// during training, i.e. it remains as a fixed "pad". For a newly constructed
>>>>>>> 8be5b1ca
  /// Embedding, the embedding vector at `padding_idx` will default to all
  /// zeros, but can be updated to another value to be used as the padding vector.
  TORCH_ARG(c10::optional<int64_t>, padding_idx) = c10::nullopt;
  /// If given, each embedding vector with norm larger than `max_norm` is renormalized to have norm `max_norm`.
  TORCH_ARG(c10::optional<double>, max_norm) = c10::nullopt;
  /// The p of the p-norm to compute for the `max_norm` option. Default ``2``.
  TORCH_ARG(double, norm_type) = 2.;
  /// If given, this will scale gradients by the inverse of frequency of the words in the mini-batch. Default ``false``.
  TORCH_ARG(bool, scale_grad_by_freq) = false;
  /// If ``true``, gradient w.r.t. `weight` matrix will be a sparse tensor.
  TORCH_ARG(bool, sparse) = false;
  /// The learnable weights of the module of shape (num_embeddings, embedding_dim)
  TORCH_ARG(torch::Tensor, _weight) = Tensor();
};

// ============================================================================

/// Options for the `Embedding::from_pretrained` function.
struct TORCH_API EmbeddingFromPretrainedOptions {
  /// If ``true``, the tensor does not get updated in the learning process.
  /// Equivalent to ``embedding.weight.requires_grad_(false)``. Default: ``true``
  TORCH_ARG(bool, freeze) = true;
  /// If specified, the entries at `padding_idx` do not contribute to the
  /// gradient; therefore, the embedding vector at `padding_idx` is not updated
<<<<<<< HEAD
  /// during training, i.e. it remains as a fixed “pad”.
=======
  /// during training, i.e. it remains as a fixed "pad".
>>>>>>> 8be5b1ca
  TORCH_ARG(c10::optional<int64_t>, padding_idx) = c10::nullopt;
  /// If given, each embedding vector with norm larger than `max_norm` is renormalized to have norm `max_norm`.
  TORCH_ARG(c10::optional<double>, max_norm) = c10::nullopt;
  /// The p of the p-norm to compute for the `max_norm` option. Default ``2``.
  TORCH_ARG(double, norm_type) = 2.;
  /// If given, this will scale gradients by the inverse of frequency of the words in the mini-batch. Default ``false``.
  TORCH_ARG(bool, scale_grad_by_freq) = false;
  /// If ``true``, gradient w.r.t. `weight` matrix will be a sparse tensor.
  TORCH_ARG(bool, sparse) = false;
};

// ============================================================================

namespace functional {

/// Options for `torch::nn::functional::embedding`.
///
/// Example:
/// ```
/// namespace F = torch::nn::functional;
/// F::embedding(input, weight, F::EmbeddingFuncOptions().norm_type(2.5).scale_grad_by_freq(true).sparse(true));
/// ```
struct TORCH_API EmbeddingFuncOptions {
  /// If specified, the entries at `padding_idx` do not contribute to the
  /// gradient; therefore, the embedding vector at `padding_idx` is not updated
<<<<<<< HEAD
  /// during training, i.e. it remains as a fixed “pad”.
=======
  /// during training, i.e. it remains as a fixed "pad".
>>>>>>> 8be5b1ca
  TORCH_ARG(c10::optional<int64_t>, padding_idx) = c10::nullopt;
  /// If given, each embedding vector with norm larger than `max_norm` is renormalized to have norm `max_norm`.
  TORCH_ARG(c10::optional<double>, max_norm) = c10::nullopt;
  /// The p of the p-norm to compute for the `max_norm` option. Default ``2``.
  TORCH_ARG(double, norm_type) = 2.;
  /// If given, this will scale gradients by the inverse of frequency of the words in the mini-batch. Default ``false``.
  TORCH_ARG(bool, scale_grad_by_freq) = false;
  /// If ``true``, gradient w.r.t. `weight` matrix will be a sparse tensor.
  TORCH_ARG(bool, sparse) = false;
};

} // namespace functional

// ============================================================================

typedef c10::variant<enumtype::kSum, enumtype::kMean, enumtype::kMax> EmbeddingBagMode;

/// Options for the `EmbeddingBag` module.
///
/// Example:
/// ```
/// EmbeddingBag model(EmbeddingBagOptions(10, 2).max_norm(2).norm_type(2.5).scale_grad_by_freq(true).sparse(true).mode(torch::kSum));
/// ```
struct TORCH_API EmbeddingBagOptions {
  EmbeddingBagOptions(int64_t num_embeddings, int64_t embedding_dim);

  /// The size of the dictionary of embeddings.
  TORCH_ARG(int64_t, num_embeddings);
  /// The size of each embedding vector.
  TORCH_ARG(int64_t, embedding_dim);
  /// If given, each embedding vector with norm larger than `max_norm` is renormalized to have norm `max_norm`.
  TORCH_ARG(c10::optional<double>, max_norm) = c10::nullopt;
  /// The p of the p-norm to compute for the `max_norm` option. Default ``2``.
  TORCH_ARG(double, norm_type) = 2.;
  /// If given, this will scale gradients by the inverse of frequency of the words in the mini-batch. Default ``false``.
  /// Note: this option is not supported when ``mode="kMax"``.
  TORCH_ARG(bool, scale_grad_by_freq) = false;
  /// ``"kSum"``, ``"kMean"`` or ``"kMax"``. Specifies the way to reduce the bag. ``"kSum"`` computes the weighted sum, taking `per_sample_weights`
  /// into consideration. ``"kMean"`` computes the average of the values in the bag, ``"kMax"`` computes the max value over each bag.
  TORCH_ARG(EmbeddingBagMode, mode) = torch::kMean;
  /// If ``true``, gradient w.r.t. `weight` matrix will be a sparse tensor.
  /// Note: this option is not supported when ``mode="kMax"``.
  TORCH_ARG(bool, sparse) = false;
  /// The learnable weights of the module of shape (num_embeddings, embedding_dim)
  TORCH_ARG(torch::Tensor, _weight) = Tensor();
  /// If ``true``, `offsets` has one additional element, where the last element
  /// is equivalent to the size of `indices`. This matches the CSR format.
  TORCH_ARG(bool, include_last_offset) = false;
  /// If specified, the entries at `padding_idx` do not contribute to the
  /// gradient; therefore, the embedding vector at padding_idx is not updated
<<<<<<< HEAD
  /// during training, i.e. it remains as a fixed “pad”. For a newly constructed
=======
  /// during training, i.e. it remains as a fixed "pad". For a newly constructed
>>>>>>> 8be5b1ca
  /// EmbeddingBag, the embedding vector at `padding_idx` will default to all
  /// zeros, but can be updated to another value to be used as the padding vector.
  /// Note that the embedding vector at `padding_idx` is excluded from the reduction.
  TORCH_ARG(c10::optional<int64_t>, padding_idx) = c10::nullopt;
};

// ============================================================================

/// Options for the `EmbeddingBag::from_pretrained` function.
struct TORCH_API EmbeddingBagFromPretrainedOptions {
  /// If ``true``, the tensor does not get updated in the learning process.
  /// Equivalent to ``embeddingbag.weight.requires_grad_(false)``. Default: ``true``
  TORCH_ARG(bool, freeze) = true;
  /// If given, each embedding vector with norm larger than `max_norm` is renormalized to have norm `max_norm`.
  TORCH_ARG(c10::optional<double>, max_norm) = c10::nullopt;
  /// The p of the p-norm to compute for the `max_norm` option. Default ``2``.
  TORCH_ARG(double, norm_type) = 2.;
  /// If given, this will scale gradients by the inverse of frequency of the words in the mini-batch. Default ``false``.
  /// Note: this option is not supported when ``mode="kMax"``.
  TORCH_ARG(bool, scale_grad_by_freq) = false;
  /// ``"kSum"``, ``"kMean"`` or ``"kMax"``. Specifies the way to reduce the bag. ``"kSum"`` computes the weighted sum, taking `per_sample_weights`
  /// into consideration. ``"kMean"`` computes the average of the values in the bag, ``"kMax"`` computes the max value over each bag.
  TORCH_ARG(EmbeddingBagMode, mode) = torch::kMean;
  /// If ``true``, gradient w.r.t. `weight` matrix will be a sparse tensor.
  /// Note: this option is not supported when ``mode="kMax"``.
  TORCH_ARG(bool, sparse) = false;
  /// If ``true``, `offsets` has one additional element, where the last element
  /// is equivalent to the size of `indices`. This matches the CSR format. Note:
  /// this option is currently only supported when ``mode="sum"``.
  TORCH_ARG(bool, include_last_offset) = false;
  /// If specified, the entries at `padding_idx` do not contribute to the
  /// gradient; therefore, the embedding vector at padding_idx is not updated
<<<<<<< HEAD
  /// during training, i.e. it remains as a fixed “pad”. Note that the embedding
=======
  /// during training, i.e. it remains as a fixed "pad". Note that the embedding
>>>>>>> 8be5b1ca
  /// vector at `padding_idx` is excluded from the reduction.
  TORCH_ARG(c10::optional<int64_t>, padding_idx) = c10::nullopt;
};

// ============================================================================

namespace functional {

/// Options for `torch::nn::functional::embedding_bag`.
///
/// Example:
/// ```
/// namespace F = torch::nn::functional;
/// F::embedding_bag(input, weight, F::EmbeddingBagFuncOptions().mode(torch::kSum).offsets(offsets));
/// ```
struct TORCH_API EmbeddingBagFuncOptions {
  /// Only used when `input` is 1D. `offsets` determines
  /// the starting index position of each bag (sequence) in `input`.
  TORCH_ARG(torch::Tensor, offsets) = Tensor();
  /// If given, each embedding vector with norm larger than `max_norm` is renormalized to have norm `max_norm`.
  TORCH_ARG(c10::optional<double>, max_norm) = c10::nullopt;
  /// The p of the p-norm to compute for the `max_norm` option. Default ``2``.
  TORCH_ARG(double, norm_type) = 2.;
  /// If given, this will scale gradients by the inverse of frequency of the words in the mini-batch. Default ``false``.
  /// Note: this option is not supported when ``mode="kMax"``.
  TORCH_ARG(bool, scale_grad_by_freq) = false;
  /// ``"kSum"``, ``"kMean"`` or ``"kMax"``. Specifies the way to reduce the bag. ``"kSum"`` computes the weighted sum, taking `per_sample_weights`
  /// into consideration. ``"kMean"`` computes the average of the values in the bag, ``"kMax"`` computes the max value over each bag.
  TORCH_ARG(EmbeddingBagMode, mode) = torch::kMean;
  /// If ``true``, gradient w.r.t. `weight` matrix will be a sparse tensor.
  /// Note: this option is not supported when ``mode="kMax"``.
  TORCH_ARG(bool, sparse) = false;
  /// a tensor of float / double weights, or None to indicate all weights should be taken to be 1.
  /// If specified, `per_sample_weights` must have exactly the same shape as input and is treated as
  /// having the same `offsets`, if those are not None.
  TORCH_ARG(torch::Tensor, per_sample_weights) = Tensor();
  /// If ``true``, `offsets` has one additional element, where the last element
  /// is equivalent to the size of `indices`. This matches the CSR format. Note:
  /// this option is currently only supported when ``mode="sum"``.
  TORCH_ARG(bool, include_last_offset) = false;
  /// If specified, the entries at `padding_idx` do not contribute to the
  /// gradient; therefore, the embedding vector at padding_idx is not updated
<<<<<<< HEAD
  /// during training, i.e. it remains as a fixed “pad”. Note that the embedding
=======
  /// during training, i.e. it remains as a fixed "pad". Note that the embedding
>>>>>>> 8be5b1ca
  /// vector at `padding_idx` is excluded from the reduction.
  TORCH_ARG(c10::optional<int64_t>, padding_idx) = c10::nullopt;
};

} // namespace functional

} // namespace nn
} // namespace torch<|MERGE_RESOLUTION|>--- conflicted
+++ resolved
@@ -23,11 +23,7 @@
   TORCH_ARG(int64_t, embedding_dim);
   /// If specified, the entries at `padding_idx` do not contribute to the
   /// gradient; therefore, the embedding vector at `padding_idx` is not updated
-<<<<<<< HEAD
-  /// during training, i.e. it remains as a fixed “pad”. For a newly constructed
-=======
   /// during training, i.e. it remains as a fixed "pad". For a newly constructed
->>>>>>> 8be5b1ca
   /// Embedding, the embedding vector at `padding_idx` will default to all
   /// zeros, but can be updated to another value to be used as the padding vector.
   TORCH_ARG(c10::optional<int64_t>, padding_idx) = c10::nullopt;
@@ -52,11 +48,7 @@
   TORCH_ARG(bool, freeze) = true;
   /// If specified, the entries at `padding_idx` do not contribute to the
   /// gradient; therefore, the embedding vector at `padding_idx` is not updated
-<<<<<<< HEAD
-  /// during training, i.e. it remains as a fixed “pad”.
-=======
   /// during training, i.e. it remains as a fixed "pad".
->>>>>>> 8be5b1ca
   TORCH_ARG(c10::optional<int64_t>, padding_idx) = c10::nullopt;
   /// If given, each embedding vector with norm larger than `max_norm` is renormalized to have norm `max_norm`.
   TORCH_ARG(c10::optional<double>, max_norm) = c10::nullopt;
@@ -82,11 +74,7 @@
 struct TORCH_API EmbeddingFuncOptions {
   /// If specified, the entries at `padding_idx` do not contribute to the
   /// gradient; therefore, the embedding vector at `padding_idx` is not updated
-<<<<<<< HEAD
-  /// during training, i.e. it remains as a fixed “pad”.
-=======
   /// during training, i.e. it remains as a fixed "pad".
->>>>>>> 8be5b1ca
   TORCH_ARG(c10::optional<int64_t>, padding_idx) = c10::nullopt;
   /// If given, each embedding vector with norm larger than `max_norm` is renormalized to have norm `max_norm`.
   TORCH_ARG(c10::optional<double>, max_norm) = c10::nullopt;
@@ -137,11 +125,7 @@
   TORCH_ARG(bool, include_last_offset) = false;
   /// If specified, the entries at `padding_idx` do not contribute to the
   /// gradient; therefore, the embedding vector at padding_idx is not updated
-<<<<<<< HEAD
-  /// during training, i.e. it remains as a fixed “pad”. For a newly constructed
-=======
   /// during training, i.e. it remains as a fixed "pad". For a newly constructed
->>>>>>> 8be5b1ca
   /// EmbeddingBag, the embedding vector at `padding_idx` will default to all
   /// zeros, but can be updated to another value to be used as the padding vector.
   /// Note that the embedding vector at `padding_idx` is excluded from the reduction.
@@ -174,11 +158,7 @@
   TORCH_ARG(bool, include_last_offset) = false;
   /// If specified, the entries at `padding_idx` do not contribute to the
   /// gradient; therefore, the embedding vector at padding_idx is not updated
-<<<<<<< HEAD
-  /// during training, i.e. it remains as a fixed “pad”. Note that the embedding
-=======
   /// during training, i.e. it remains as a fixed "pad". Note that the embedding
->>>>>>> 8be5b1ca
   /// vector at `padding_idx` is excluded from the reduction.
   TORCH_ARG(c10::optional<int64_t>, padding_idx) = c10::nullopt;
 };
@@ -221,11 +201,7 @@
   TORCH_ARG(bool, include_last_offset) = false;
   /// If specified, the entries at `padding_idx` do not contribute to the
   /// gradient; therefore, the embedding vector at padding_idx is not updated
-<<<<<<< HEAD
-  /// during training, i.e. it remains as a fixed “pad”. Note that the embedding
-=======
   /// during training, i.e. it remains as a fixed "pad". Note that the embedding
->>>>>>> 8be5b1ca
   /// vector at `padding_idx` is excluded from the reduction.
   TORCH_ARG(c10::optional<int64_t>, padding_idx) = c10::nullopt;
 };
