#include <ATen/Parallel.h>
#include <gtest/gtest.h>

#include <c10/util/irange.h>
#include <torch/csrc/deploy/deploy.h>
#include <torch/script.h>
#include <torch/torch.h>

#include <future>
#include <iostream>
#include <string>

int main(int argc, char* argv[]) {
  ::testing::InitGoogleTest(&argc, argv);
  int rc = RUN_ALL_TESTS();
  return rc;
}

void compare_torchpy_jit(const char* model_filename, const char* jit_filename) {
  // Test
  torch::deploy::InterpreterManager m(1);
  torch::deploy::Package p = m.load_package(model_filename);
  auto model = p.load_pickle("model", "model.pkl");
  at::IValue eg;
  {
    auto I = p.acquire_session();
    eg = I.self.attr("load_pickle")({"model", "example.pkl"}).toIValue();
  }

  at::Tensor output = model(eg.toTuple()->elements()).toTensor();

  // Reference
  auto ref_model = torch::jit::load(jit_filename);
  at::Tensor ref_output =
      ref_model.forward(eg.toTuple()->elements()).toTensor();

  ASSERT_TRUE(ref_output.allclose(output, 1e-03, 1e-05));
}

// NOLINTNEXTLINE(cppcoreguidelines-avoid-non-const-global-variables)
const char* simple = "torch/csrc/deploy/example/generated/simple";
// NOLINTNEXTLINE(cppcoreguidelines-avoid-non-const-global-variables)
const char* simple_jit = "torch/csrc/deploy/example/generated/simple_jit";

const char* path(const char* envname, const char* path) {
  const char* e = getenv(envname);
  return e ? e : path;
}

// NOLINTNEXTLINE(cppcoreguidelines-avoid-non-const-global-variables)
TEST(TorchpyTest, LoadLibrary) {
  torch::deploy::InterpreterManager m(1);
  torch::deploy::Package p = m.load_package(
      path("LOAD_LIBRARY", "torch/csrc/deploy/example/generated/load_library"));
  auto model = p.load_pickle("fn", "fn.pkl");
  model({});
}

// NOLINTNEXTLINE(cppcoreguidelines-avoid-non-const-global-variables)
TEST(TorchpyTest, InitTwice) {
  {
    torch::deploy::InterpreterManager m(2);
  }
  {
    torch::deploy::InterpreterManager m(1);
  }
}

// NOLINTNEXTLINE(cppcoreguidelines-avoid-non-const-global-variables)
TEST(TorchpyTest, SimpleModel) {
  compare_torchpy_jit(path("SIMPLE", simple), path("SIMPLE_JIT", simple_jit));
}

// NOLINTNEXTLINE(cppcoreguidelines-avoid-non-const-global-variables)
TEST(TorchpyTest, ResNet) {
  compare_torchpy_jit(
      path("RESNET", "torch/csrc/deploy/example/generated/resnet"),
      path("RESNET_JIT", "torch/csrc/deploy/example/generated/resnet_jit"));
}

// NOLINTNEXTLINE(cppcoreguidelines-avoid-non-const-global-variables)
TEST(TorchpyTest, Movable) {
  torch::deploy::InterpreterManager m(1);
  torch::deploy::ReplicatedObj obj;
  {
    auto I = m.acquire_one();
    auto model =
        I.global("torch.nn", "Module")(std::vector<torch::deploy::Obj>());
    obj = I.create_movable(model);
  }
  obj.acquire_session();
}

// NOLINTNEXTLINE(cppcoreguidelines-avoid-non-const-global-variables)
TEST(TorchpyTest, MultiSerialSimpleModel) {
  torch::deploy::InterpreterManager manager(3);
  torch::deploy::Package p = manager.load_package(path("SIMPLE", simple));
  auto model = p.load_pickle("model", "model.pkl");
  auto ref_model = torch::jit::load(path("SIMPLE_JIT", simple_jit));

  auto input = torch::ones({10, 20});
  size_t ninterp = 3;
  std::vector<at::Tensor> outputs;

  // NOLINTNEXTLINE(clang-analyzer-deadcode.DeadStores)
  for (const auto i : c10::irange(ninterp)) {
    outputs.push_back(model({input.alias()}).toTensor());
  }

  // Generate reference
  auto ref_output = ref_model.forward({input.alias()}).toTensor();

  // Compare all to reference
  for (const auto i : c10::irange(ninterp)) {
    ASSERT_TRUE(ref_output.equal(outputs[i]));
  }

  // test kwargs api with args
  std::vector<c10::IValue> args;
  args.emplace_back(input);
  std::unordered_map<std::string, c10::IValue> kwargs_empty;
  auto jit_output_args = model.call_kwargs(args, kwargs_empty).toTensor();
  ASSERT_TRUE(ref_output.equal(jit_output_args));

  // and with kwargs only
  std::unordered_map<std::string, c10::IValue> kwargs;
  kwargs["input"] = input;
  auto jit_output_kwargs = model.call_kwargs(kwargs).toTensor();
  ASSERT_TRUE(ref_output.equal(jit_output_kwargs));
}

// NOLINTNEXTLINE(cppcoreguidelines-avoid-non-const-global-variables)
TEST(TorchpyTest, ThreadedSimpleModel) {
  size_t nthreads = 3;
  torch::deploy::InterpreterManager manager(nthreads);

  torch::deploy::Package p = manager.load_package(path("SIMPLE", simple));
  auto model = p.load_pickle("model", "model.pkl");
  auto ref_model = torch::jit::load(path("SIMPLE_JIT", simple_jit));

  auto input = torch::ones({10, 20});

  std::vector<at::Tensor> outputs;

  std::vector<std::future<at::Tensor>> futures;
  // NOLINTNEXTLINE(clang-analyzer-deadcode.DeadStores)
  for (const auto i : c10::irange(nthreads)) {
    futures.push_back(std::async(std::launch::async, [&model]() {
      auto input = torch::ones({10, 20});
      for (const auto i : c10::irange(100)) {
        model({input.alias()}).toTensor();
      }
      auto result = model({input.alias()}).toTensor();
      return result;
    }));
  }
  for (const auto i : c10::irange(nthreads)) {
    outputs.push_back(futures[i].get());
  }

  // Generate reference
  auto ref_output = ref_model.forward({input.alias()}).toTensor();

  // Compare all to reference
  for (const auto i : c10::irange(nthreads)) {
    ASSERT_TRUE(ref_output.equal(outputs[i]));
  }
}

// NOLINTNEXTLINE(cppcoreguidelines-avoid-non-const-global-variables)
TEST(TorchpyTest, ThrowsSafely) {
  // See explanation in deploy.h
  torch::deploy::InterpreterManager manager(3);
  // NOLINTNEXTLINE(hicpp-avoid-goto,cppcoreguidelines-avoid-goto)
  EXPECT_THROW(manager.load_package("some garbage path"), c10::Error);

  torch::deploy::Package p = manager.load_package(path("SIMPLE", simple));
  // NOLINTNEXTLINE(hicpp-avoid-goto,cppcoreguidelines-avoid-goto)
  EXPECT_THROW(p.load_pickle("some other", "garbage path"), c10::Error);

  auto model = p.load_pickle("model", "model.pkl");
  // NOLINTNEXTLINE(hicpp-avoid-goto,cppcoreguidelines-avoid-goto)
  EXPECT_THROW(model(at::IValue("unexpected input")), c10::Error);
}

// NOLINTNEXTLINE(cppcoreguidelines-avoid-non-const-global-variables)
TEST(TorchpyTest, AcquireMultipleSessionsInTheSamePackage) {
  torch::deploy::InterpreterManager m(1);

  torch::deploy::Package p = m.load_package(path("SIMPLE", simple));
  auto I = p.acquire_session();

  auto I1 = p.acquire_session();
}

// NOLINTNEXTLINE(cppcoreguidelines-avoid-non-const-global-variables)
TEST(TorchpyTest, AcquireMultipleSessionsInDifferentPackages) {
  torch::deploy::InterpreterManager m(1);

  torch::deploy::Package p = m.load_package(path("SIMPLE", simple));
  auto I = p.acquire_session();

  torch::deploy::Package p1 = m.load_package(
      path("RESNET", "torch/csrc/deploy/example/generated/resnet"));
  auto I1 = p1.acquire_session();
}

// NOLINTNEXTLINE(cppcoreguidelines-avoid-non-const-global-variables)
TEST(TorchpyTest, TensorSharingNotAllowed) {
  size_t nthreads = 2;
  torch::deploy::InterpreterManager m(nthreads);
  // generate a tensor from one interpreter
  auto I0 = m.all_instances()[0].acquire_session();
  auto I1 = m.all_instances()[1].acquire_session();
  auto obj = I0.global("torch", "empty")({I0.from_ivalue(2)});
  auto t = obj.toIValue().toTensor();
  // try to feed it to the other interpreter, should error
  // NOLINTNEXTLINE(hicpp-avoid-goto,cppcoreguidelines-avoid-goto)
  ASSERT_THROW(I1.global("torch", "sigmoid")({t}), c10::Error);
}

// NOLINTNEXTLINE(cppcoreguidelines-avoid-non-const-global-variables)
TEST(TorchpyTest, TaggingRace) {
  // At time of writing, this takes about 7s to run on DEBUG=1.  I think
  // this is OK, but feel free to fiddle with the knobs here to reduce the
  // runtime
  constexpr int64_t trials = 4;
  constexpr int64_t nthreads = 16;
  torch::deploy::InterpreterManager m(nthreads);
  // NOLINTNEXTLINE(clang-analyzer-deadcode.DeadStores)
  for (const auto n : c10::irange(trials)) {
    at::Tensor t = torch::empty(2);
    std::atomic<int64_t> success(0);
    std::atomic<int64_t> failed(0);
    at::parallel_for(0, nthreads, 1, [&](int64_t begin, int64_t end) {
      for (const auto i : c10::irange(begin, end)) {
        auto I = m.all_instances()[i].acquire_session();
        try {
          I.from_ivalue(t);
          success++;
        } catch (const c10::Error& e) {
          failed++;
        }
      }
    });
    ASSERT_EQ(success, 1);
    ASSERT_EQ(failed, nthreads - 1);
  }
}

// NOLINTNEXTLINE(cppcoreguidelines-avoid-non-const-global-variables)
TEST(TorchpyTest, DisarmHook) {
  at::Tensor t = torch::empty(2);
  {
    torch::deploy::InterpreterManager m(1);
    auto I = m.acquire_one();
    I.from_ivalue(t);
  } // unload the old interpreter
  torch::deploy::InterpreterManager m(1);
  auto I = m.acquire_one();
  // NOLINTNEXTLINE(hicpp-avoid-goto,cppcoreguidelines-avoid-goto)
  ASSERT_THROW(I.from_ivalue(t), c10::Error); // NOT a segfault
}

// NOLINTNEXTLINE(cppcoreguidelines-avoid-non-const-global-variables)
TEST(TorchpyTest, RegisterModule) {
  torch::deploy::InterpreterManager m(2);
  m.register_module_source("foomodule", "def add1(x): return x + 1\n");
  for (const auto& interp : m.all_instances()) {
    auto I = interp.acquire_session();
    AT_ASSERT(3 == I.global("foomodule", "add1")({2}).toIValue().toInt());
  }
}

<<<<<<< HEAD
#ifndef FBCODE_CAFFE2
thread_local int in_another_module = 5;

TEST(TorchpyTest, SharedLibraryLoad) {
  torch::deploy::InterpreterManager manager(2);
  auto no_args = at::ArrayRef<torch::deploy::Obj>();
  for (auto& interp : manager.all_instances()) {
    auto I = interp.acquire_session();
    I.global("sys", "path").attr("append")({"torch/csrc/deploy"});
    I.global("test_deploy_python", "setup")({getenv("PATH")});
    AT_ASSERT(I.global("libtest_deploy_lib", "check_initial_state")(no_args)
                  .toIValue()
                  .toBool());
    ASSERT_TRUE(
        I.global("libtest_deploy_lib", "simple_add")({5, 4})
            .toIValue()
            .toInt() == 9);
    I.global("numpy", "array"); // force numpy to load here so it is loaded
                                // twice before we run the tests
  }
  for (auto& interp : manager.all_instances()) {
    auto I = interp.acquire_session();
    auto i =
        I.global("test_deploy_python", "numpy_test")({1}).toIValue().toInt();
    I.global("libtest_deploy_lib", "raise_and_catch_exception")({true});
    try {
      I.global("libtest_deploy_lib", "raise_exception")(no_args);
      ASSERT_TRUE(false); // raise_exception did not throw?
    } catch (std::exception& err) {
      ASSERT_TRUE(std::string(err.what()).find("yet") != std::string::npos);
    }
    in_another_module = 6;
    ASSERT_TRUE(
        I.global("libtest_deploy_lib", "get_in_another_module")(no_args)
            .toIValue()
            .toInt() == 6);
    ASSERT_TRUE(
        I.global("libtest_deploy_lib", "get_bar")(no_args).toIValue().toInt() ==
        14);
    {
      std::thread foo([&] {
        I.global("libtest_deploy_lib", "set_bar")({13});
        ASSERT_TRUE(
            I.global("libtest_deploy_lib", "get_bar")(no_args)
                .toIValue()
                .toInt() == 13);
      });
      foo.join();
    }
    ASSERT_TRUE(
        I.global("libtest_deploy_lib", "get_bar_destructed")(no_args)
            .toIValue()
            .toInt() == 1);
    I.global("libtest_deploy_lib", "set_bar")({12});
  }
}
#endif
=======
TEST(TorchpyTest, FxModule) {
  size_t nthreads = 3;
  torch::deploy::InterpreterManager manager(nthreads);
  torch::deploy::Package p = manager.load_package(path(
      "SIMPLE_LEAF_FX", "torch/csrc/deploy/example/generated/simple_leaf_fx"));
  auto model = p.load_pickle("model", "model.pkl");

  std::vector<at::Tensor> outputs;
  auto input = torch::ones({5, 10});
  for (const auto i : c10::irange(nthreads)) {
    outputs.push_back(model({input.alias()}).toTensor());
  }

  // reference model
  auto ref_model = torch::jit::load(path(
      "SIMPLE_LEAF_JIT",
      "torch/csrc/deploy/example/generated/simple_leaf_jit"));

  auto ref_output = ref_model.forward({input.alias()}).toTensor();

  // Compare all to reference
  for (const auto i : c10::irange(nthreads)) {
    ASSERT_TRUE(ref_output.equal(outputs[i]));
  }
}
>>>>>>> fe39fe31
<|MERGE_RESOLUTION|>--- conflicted
+++ resolved
@@ -272,7 +272,32 @@
   }
 }
 
-<<<<<<< HEAD
+TEST(TorchpyTest, FxModule) {
+  size_t nthreads = 3;
+  torch::deploy::InterpreterManager manager(nthreads);
+  torch::deploy::Package p = manager.load_package(path(
+      "SIMPLE_LEAF_FX", "torch/csrc/deploy/example/generated/simple_leaf_fx"));
+  auto model = p.load_pickle("model", "model.pkl");
+
+  std::vector<at::Tensor> outputs;
+  auto input = torch::ones({5, 10});
+  for (const auto i : c10::irange(nthreads)) {
+    outputs.push_back(model({input.alias()}).toTensor());
+  }
+
+  // reference model
+  auto ref_model = torch::jit::load(path(
+      "SIMPLE_LEAF_JIT",
+      "torch/csrc/deploy/example/generated/simple_leaf_jit"));
+
+  auto ref_output = ref_model.forward({input.alias()}).toTensor();
+
+  // Compare all to reference
+  for (const auto i : c10::irange(nthreads)) {
+    ASSERT_TRUE(ref_output.equal(outputs[i]));
+  }
+}
+
 #ifndef FBCODE_CAFFE2
 thread_local int in_another_module = 5;
 
@@ -329,31 +354,4 @@
     I.global("libtest_deploy_lib", "set_bar")({12});
   }
 }
-#endif
-=======
-TEST(TorchpyTest, FxModule) {
-  size_t nthreads = 3;
-  torch::deploy::InterpreterManager manager(nthreads);
-  torch::deploy::Package p = manager.load_package(path(
-      "SIMPLE_LEAF_FX", "torch/csrc/deploy/example/generated/simple_leaf_fx"));
-  auto model = p.load_pickle("model", "model.pkl");
-
-  std::vector<at::Tensor> outputs;
-  auto input = torch::ones({5, 10});
-  for (const auto i : c10::irange(nthreads)) {
-    outputs.push_back(model({input.alias()}).toTensor());
-  }
-
-  // reference model
-  auto ref_model = torch::jit::load(path(
-      "SIMPLE_LEAF_JIT",
-      "torch/csrc/deploy/example/generated/simple_leaf_jit"));
-
-  auto ref_output = ref_model.forward({input.alias()}).toTensor();
-
-  // Compare all to reference
-  for (const auto i : c10::irange(nthreads)) {
-    ASSERT_TRUE(ref_output.equal(outputs[i]));
-  }
-}
->>>>>>> fe39fe31
+#endif