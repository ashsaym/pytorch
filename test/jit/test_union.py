import os
import sys

import torch
from torch.testing import FileCheck
from enum import Enum
from typing import Dict, List, Optional, Tuple, Union

# Make the helper files in test/ importable
pytorch_test_dir = os.path.dirname(os.path.dirname(os.path.realpath(__file__)))
sys.path.append(pytorch_test_dir)
from torch.testing._internal.jit_utils import JitTestCase

if __name__ == '__main__':
    raise RuntimeError("This test file is not meant to be run directly, use:\n\n"
                       "\tpython test/test_jit.py TESTNAME\n\n"
                       "instead.")

class TestUnion(JitTestCase):
    """
    This class tests the functionality of `Union`.

    Note: It's important to be able to refine the type of a `Union` to
    one of its internal types. Currently, there are differences in the
    way Python expects `isinstance` checks and the way TorchScript
    expects `isinstance` checks. This means that we can't use
    `checkScript` in our test cases because either the eager mode or the
    script mode wouldn't run! So, some test cases have separate but
    equivalent functions to emulate `checkScript`.
    """

    def test_union_with_scalar_values(self):
        def fn(x: Union[int, float]) -> str:
            return "foo"

        self.checkScript(fn, (1,))
        self.checkScript(fn, (1.0,))

        scripted = torch.jit.script(fn)

        with self.assertRaisesRegex(RuntimeError, "Expected a member of"
                                    r" Union\[float, int\] but "
                                    "instead found type str"):
            scripted("1")

    def test_union_with_collections(self):
        def fn(x: Union[Dict[str, int], List[int]]) -> str:
            return "foo"

        self.checkScript(fn, ({"foo": 1, "bar": 2, "baz": 3},))
        self.checkScript(fn, ([1, 2, 3],))

        scripted = torch.jit.script(fn)

        with self.assertRaisesRegex(RuntimeError, "Expected a member of"
                                    r" Union\[List\[int\], Dict\[str, "
                                    r"int\]\] but instead found type "
                                    r"Dict\[str, str\]"):
            scripted({"foo": "bar", "baz": "qux"})

        with self.assertRaisesRegex(RuntimeError, "Expected a member of"
                                    r" Union\[List\[int\], Dict\[str, "
                                    r"int\]\] but instead found type "
                                    r"List\[str\]"):
            scripted(["foo", "bar", "baz"])

        with self.assertRaisesRegex(RuntimeError, "Expected a member of"
                                    r" Union\[List\[int\], Dict\[str, "
                                    r"int\]\] but instead found type "
                                    "str"):
            scripted("1")

    def test_union_with_enum(self):

        global Color

        class Color(Enum):
            RED = 1
            GREEN = 2

        def fn(x: Union[str, Color]) -> str:
            return "foo"

        self.checkScript(fn, (Color.RED,))
        self.checkScript(fn, ("red",))

        scripted = torch.jit.script(fn)

        with self.assertRaisesRegex(RuntimeError, "Expected a member of"
                                    r" Union\[__torch__.jit.test_union."
                                    r"Color, str\] but instead found "
                                    "type int"):
            scripted(1)

    def test_union_in_class_constructor(self):

        @torch.jit.script
        class A(object):    # noqa B903
            def __init__(self, x: Union[int, str]) -> None:
                self.x = x

        def fn(x: Union[str, int]) -> A:
            return A(x)

        self.assertEqual(fn("foo").x, "foo")
        self.assertEqual(fn(1).x, 1)

        scripted = torch.jit.script(fn)

        with self.assertRaisesRegex(RuntimeError, "Expected a member of"
                                    r" Union\[int, str\] but instead "
                                    r"found type List\[str\]"):
            scripted(["foo", "bar", "baz"])

    def test_union_return_type(self):
        def fn(x: int) -> Union[int, str]:
            return "foo"

        self.checkScript(fn, (1,))

    def test_union_as_annotation(self):
        def fn() -> Union[int, str]:
            x: Union[int, str] = "foo"
            return x

        self.checkScript(fn, ())

    def test_union_as_annotation_in_typed_container(self):
        def fn() -> None:
            l: List[Union[int, str]] = []
            u1: Union[int, str] = "foo"
            u2: Union[int, str] = 1
            l.append(u1)
            l.append(u2)

        self.checkScript(fn, ())

    def test_union_as_annotation_py2(self):
        def fn():
            # type: () -> Union[int, str]
            x: Union[int, str] = "foo"
            return x

        self.checkScript(fn, ())

    def test_union_as_internal_tuple_type(self):
        def fn():
            t: Tuple[Union[int, str], Union[int, str]] = (1, "foo")
            return t

        self.checkScript(fn, ())

    def test_union_variable_can_be_reassigned(self):
        @torch.jit.script
        def aux1(i: int):
            return int(i ** 2)

        @torch.jit.script
        def aux2(s: str):
            return s + s

        def fn() -> Union[int, str]:
            x: Union[int, str] = "foo"
            i: int = 1
            x = i
            y: int = aux1(x)
            z: str = aux2(str(y))
            x = z
            return x

        self.checkScript(fn, ())

    def test_union_does_not_replace_existing_annotated_type(self):
        def fn():
            x: List[int] = [1, 2, 3]
            x.append("foo")
            return x

        with self.assertRaisesRegex(RuntimeError, "Could not match type str"):
            scripted = torch.jit.script(fn)
            scripted()

    def test_union_does_not_replace_existing_annotated_type_union(self):
        def fn():
            x: List[Union[int, str]] = [1, "foo", 3]
            x.append(2.0)
            return x

        with self.assertRaisesRegex(RuntimeError, "Could not match type float"):
            scripted = torch.jit.script(fn)
            scripted()

    def test_union_does_not_replace_existing_annotated_type_empty_container(self):
        def fn():
            x: List[int] = []
            x.append("foo")
            return x

        with self.assertRaisesRegex(RuntimeError, "Could not match type str"):
            scripted = torch.jit.script(fn)
            scripted()

    def test_unions_of_unions_are_flattened(self):
        @torch.jit.script
        def fn(x: Union[Union[int, str], float]) -> str:
            return "foo"

        s = fn.graph

        FileCheck().check("x : Union[float, int, str]")    \
                   .run(s)

    def test_unions_of_a_single_argument_vanish(self):
        @torch.jit.script
        def fn(x: Union[int]) -> str:
            return "foo"

        s = fn.graph

        FileCheck().check("x : int")    \
                   .run(s)

    def test_union_redundant_arguments_are_skipped(self):
        @torch.jit.script
        def fn(x: Union[int, str, int]) -> str:
            return "foo"

        s = fn.graph

        FileCheck().check("x : Union[int, str]")    \
                   .run(s)

    def test_union_redundant_arguments_are_skipped_subtyping(self):
        @torch.jit.script
        def fn(x: Union[str, Tuple[Optional[int], int], Tuple[int, int]]) -> str:
            return "foo"

        s = fn.graph

        FileCheck().check("x : Union[(int?, int), str]")    \
                   .run(s)

    def test_union_redundant_arguments_are_skipped_container(self):
        @torch.jit.script
        def fn(x: Union[List[str], List[float], List[str]]) -> str:
            return "foo"

        s = fn.graph

        FileCheck().check("x : Union[float[], str[]]")     \
                   .run(s)

    def test_union_argument_order_is_ignored(self):
        @torch.jit.script
        def fn1(x: Union[int, str]) -> str:
            return "foo"

        @torch.jit.script
        def fn2(x: Union[str, int]) -> str:
            return "foo"

        for s in (fn1.graph, fn2.graph):
            FileCheck().check("x : Union[int, str]")     \
                    .run(s)

    def test_union_argument_order_is_ignored_container(self):
        @torch.jit.script
        def fn1(x: Union[List[str], List[int]]) -> str:
            return "foo"

        @torch.jit.script
        def fn2(x: Union[List[int], List[str]]) -> str:
            return "foo"

        for s in (fn1.graph, fn2.graph):
            FileCheck().check("x : Union[int[], str[]]")     \
                    .run(s)

    def test_union_T_None_is_equivalent_to_optional_T(self):
        @torch.jit.script
        def inner(x: Union[int, None]) -> int:
            if x is not None:
                return x
            else:
                return 5

        @torch.jit.script
        def fn1() -> int:
            a: Optional[int] = 5
            b: Optional[int] = None
            a_ = inner(a)
            b_ = inner(b)
            return a_ + b_

        self.assertEqual(fn1(), 10)

        @torch.jit.script
        def inner2(x: Optional[int]) -> int:
            if x is not None:
                return x
            else:
                return 5

        @torch.jit.script
        def fn2() -> int:
            a: Union[int, None] = 5
            b: Union[int, None] = None
            a_ = inner(a)
            b_ = inner(b)
            return a_ + b_

        self.assertEqual(fn2(), 10)

    def test_union_optional_of_union_is_flattened(self):
        @torch.jit.script
        def fn(flag: int) -> Union[str, int, None]:
            y: Union[int, str, None] = "foo"
            if flag == 0:
                x: Optional[Union[int, str]] = y
            elif flag == 1:
                x: Optional[Union[int, str]] = 1
            else:
                x: Optional[Union[int, str]] = None
            return x

        # Can't use `checkScript` because it will flag the fact that
        # the original code has `Optional[Union[int, str]]` but the
        # saved/loaded code has `Union[int, NoneType, str]` (even
        # though this is exactly what we want)
        self.assertEqual(fn(0), "foo")
        self.assertEqual(fn(1), 1)
        self.assertEqual(fn(2), None)

        buffer = io.BytesIO()
        torch.jit.save(fn, buffer)
        l = torch.jit.load(buffer)

        s = l.code

        FileCheck().check("Union[int, NoneType, str]")     \
                   .check("Union[int, NoneType, str]")     \
                   .run(s)

    def test_union_subclasses_larger_union(self):
        def fn() -> Union[int, str, torch.Tensor]:
            x: Union[int, str] = "foo"
            return x

        self.checkScript(fn, ())

    # TODO: We would like to eventually support this. The issue is being
    # tracked at https://github.com/pytorch/pytorch/issues/58167
    def test_union_as_dict_key(self):
        def fn():
            x: Dict[Union[int, str], str] = {}
            x["foo"] = "bar"
            x[1] = 2
            return x[1]

        with self.assertRaisesRegex(RuntimeError, "only int, float, "
                                    "complex, Tensor and string keys "
                                    "are supported"):
            torch.jit.script(fn)

    def test_union_as_dict_value(self):
        def fn():
            x: Dict[str, Union[int, str]] = {}
            x["foo"] = "bar"
            x["baz"] = 2
            return x["baz"]

        self.checkScript(fn, ())

    def test_union_module_with_union_instance_variable(self):
        class M(torch.nn.Module):

            x: Union[int, str]

            def __init__(self, x: Union[int, str]):
                super().__init__()
                self.x: Union[int, str] = x

            def forward(self, y: Union[int, str]):
                self.x = y
                return self.x

        self.checkModule(M(2,), (1,))
        self.checkModule(M("bar"), ("foo",))

    def test_union_module_with_union_class_variable(self):
        class M(torch.nn.Module):
            x: Union[int, str] = "foo"

            def __init__(self, y: int):
                super().__init__()
                x = y

            def forward(self, z: str):
                x = z
                return x

        self.checkModule(M(1), ("foo",))

    def test_union_type_refinement(self):
        def fn(x: Union[int, str]) -> str:
            if isinstance(x, str):
                z = x + "bar"
                return x
            else:
                return "baz"

        self.checkScript(fn, ("foo",))
        self.checkScript(fn, (1,))

    def test_union_type_refinement_tuple(self):
        def fn(x: Union[int, float, List[str]]) -> str:
            if isinstance(x, (int, float)):
                if isinstance(x, int):
                    return str(x)
                else:
                    return "foo"
            else:
                if len(x):
                    return x[0]
                else:
                    return "bar"

        self.checkScript(fn, (1,))
        self.checkScript(fn, (1.0,))
        self.checkScript(fn, (["a", "b", "c"],))

    def test_union_type_refinement_internal_declaration(self):
        def fn(flag: bool) -> str:
            x: Union[int, str, None] = None
            if (flag):
                y = "foo"
            else:
                y = 1
            if isinstance(x, str):
                return x
            else:
                return "bar"

        self.checkScript(fn, (True,))
        self.checkScript(fn, (False,))

    def test_union_branching_with_union_return_and_homogenous_types(self):
        def fn(x: int) -> Union[int, str]:
            if x % 2:
                return "foo"
            else:
                return "bar"

        self.checkScript(fn, (1,))
        self.checkScript(fn, (8,))

    def test_union_branching_with_union_return_and_heterogenous_types(self):
        def fn(x: int) -> Union[int, str]:
            if x % 2:
                return "foo"
            else:
                return 1

        self.checkScript(fn, (1,))
        self.checkScript(fn, (8,))

    def test_union_branching_does_not_autoinfer_undeclared_union(self):
        def fn(x: int) -> str:
            if x % 2:
                y = "foo"
            else:
                y = x
            if isinstance(y, str):
                return y
            else:
                return "bar"

        with self.assertRaisesRegex(RuntimeError, "y is set to type str"
                                    " in the true branch and type int "
                                    "in the false branch"):
            torch.jit.script(fn)

    def test_union_branching_does_not_widen_existing_inferred_type(self):
        def fn(x: int) -> str:
            y = "foo"
            if x % 2:
                y = "bar"
            else:
                y = x
            if isinstance(y, str):
                return y
            else:
                return "baz"

        with self.assertRaisesRegex(RuntimeError, "previously has type "
                                    "str but is now being assigned to a"
                                    " value of type int"):
            torch.jit.script(fn)

    def test_union_schema_matching_on_internal_type(self):
        def fn(x: Union[List[int], Dict[str, int]]) -> int:
            if torch.jit.isinstance(x, List[int]):
                return x[0]
            else:
                return list(x.values())[0]

        self.checkScript(fn, ([1, 2, 3],))
        self.checkScript(fn, ({"foo": 1, "bar": 2, "baz": 3},))

    def test_union_subtractive_refinement(self):
        def fn(x: Union[List[int], int]) -> int:
            if not isinstance(x, int):
                x.append(1)
                return x[0]
            else:
                return x

        self.checkScript(fn, (1,))
        self.checkScript(fn, ([1, 2, 3],))

    def test_union_subtractive_refinement_with_container(self):
        def fn(x: Union[List[int], int]) -> int:
            if not torch.jit.isinstance(x, List[int]):
                return x
            else:
                x.append(1)
                return x[0]

<<<<<<< HEAD
        self.assertEqual(eager(1), script(1))
        self.assertEqual(eager([1, 2, 3]), script([1, 2, 3]))

    def test_union_memory_aliasing(self):
        def eager():
            x : List[torch.Tensor] = []
            z : List[Optional[List[torch.Tensor]]] = []
            z.append(x)
            x_alias = z[0]
            if isinstance(x_alias, list):
                x_alias.append(torch.tensor(3))
            return x

        @torch.jit.script
        def script():
            x : List[torch.Tensor] = []
            z : List[Optional[List[torch.Tensor]]] = []
            z.append(x)
            x_alias = z[0]
            if torch.jit.isinstance(x_alias, List[torch.Tensor]):
                x_alias.append(torch.tensor(3))
            return x

        self.assertEqual(eager(), script())
=======
        self.checkScript(fn, (1,))
        self.checkScript(fn, ([1, 2, 3],))
>>>>>>> 377e538b
<|MERGE_RESOLUTION|>--- conflicted
+++ resolved
@@ -526,22 +526,11 @@
                 x.append(1)
                 return x[0]
 
-<<<<<<< HEAD
-        self.assertEqual(eager(1), script(1))
-        self.assertEqual(eager([1, 2, 3]), script([1, 2, 3]))
+        self.checkScript(fn, (1,))
+        self.checkScript(fn, ([1, 2, 3],))
 
     def test_union_memory_aliasing(self):
-        def eager():
-            x : List[torch.Tensor] = []
-            z : List[Optional[List[torch.Tensor]]] = []
-            z.append(x)
-            x_alias = z[0]
-            if isinstance(x_alias, list):
-                x_alias.append(torch.tensor(3))
-            return x
-
-        @torch.jit.script
-        def script():
+        def fn():
             x : List[torch.Tensor] = []
             z : List[Optional[List[torch.Tensor]]] = []
             z.append(x)
@@ -550,8 +539,4 @@
                 x_alias.append(torch.tensor(3))
             return x
 
-        self.assertEqual(eager(), script())
-=======
-        self.checkScript(fn, (1,))
-        self.checkScript(fn, ([1, 2, 3],))
->>>>>>> 377e538b
+        self.checkScript(fn, ())