--- conflicted
+++ resolved
@@ -490,18 +490,6 @@
                 # Bool case
                 if dtype == torch.bool:
                     if foreach_bin_op == torch._foreach_sub:
-<<<<<<< HEAD
-                        with self.assertRaisesRegex(RuntimeError, "Subtraction, the `-` operator, with a bool tensor"): 
-                            expected = [torch_bin_op(t, s) for t, s in zip(tensors, scalars)]
-
-                        with self.assertRaisesRegex(RuntimeError, "Subtraction, the `-` operator, with a bool tensor"): 
-                            res = foreach_bin_op(tensors, scalars)
-
-                        with self.assertRaisesRegex(RuntimeError, "Subtraction, the `-` operator, with a bool tensor"): 
-                            [t.sub_(scalar) for t, scalar in zip(tensors, scalars)]
-
-                        with self.assertRaisesRegex(RuntimeError, "Subtraction, the `-` operator, with a bool tensor"): 
-=======
                         with self.assertRaisesRegex(RuntimeError, "Subtraction, the `-` operator, with a bool tensor"):
                             expected = [torch_bin_op(t, s) for t, s in zip(tensors, scalars)]
 
@@ -512,7 +500,6 @@
                             [t.sub_(scalar) for t, scalar in zip(tensors, scalars)]
 
                         with self.assertRaisesRegex(RuntimeError, "Subtraction, the `-` operator, with a bool tensor"):
->>>>>>> a8ecf306
                             foreach_bin_op_(tensors, scalars)
                         continue
 
@@ -615,21 +602,12 @@
                         with self.assertRaisesRegex(RuntimeError, "Subtraction, the `-` operator"):
                             foreach_bin_op(tensors, scalars)
                     continue
-<<<<<<< HEAD
 
                 expected = [torch_bin_op(t, s) for t, s in zip(tensors, scalars)]
                 if dtype in [torch.complex64, torch.complex128] and self.device_type == "cuda":
                     with self.assertRaisesRegex(RuntimeError, "not implemented for"):
                         res = foreach_bin_op(tensors, scalars)
 
-=======
-
-                expected = [torch_bin_op(t, s) for t, s in zip(tensors, scalars)]
-                if dtype in [torch.complex64, torch.complex128] and self.device_type == "cuda":
-                    with self.assertRaisesRegex(RuntimeError, "not implemented for"):
-                        res = foreach_bin_op(tensors, scalars)
-
->>>>>>> a8ecf306
                     with self.assertRaisesRegex(RuntimeError, "not implemented for"):
                         foreach_bin_op_(tensors, scalars)
                     continue
