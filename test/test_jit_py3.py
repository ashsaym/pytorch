from torch.testing._internal.common_utils import run_tests
from torch.testing._internal.jit_utils import JitTestCase
from torch.testing import FileCheck
from typing import NamedTuple, List, Optional, Any, Dict
from jit.test_module_interface import TestModuleInterface  # noqa: F401
import unittest
import sys
import torch
import torch.testing._internal.jit_utils
import torch.nn as nn

class TestScriptPy3(JitTestCase):
    def test_joined_str(self):
        def func(x):
            hello, test = "Hello", "test"
            print(f"{hello + ' ' + test}, I'm a {test}") # noqa E999
            print(f"format blank")
            hi = 'hi'
            print(f"stuff before {hi}")
            print(f"{hi} stuff after")
            return x + 1

        x = torch.arange(4., requires_grad=True)
        # TODO: Add support for f-strings in string parser frontend
        # self.checkScript(func, [x], optimize=True, capture_output=True)

        with self.capture_stdout() as captured:
            out = func(x)

        scripted = torch.jit.script(func)
        with self.capture_stdout() as captured_script:
            out_script = func(x)

        self.assertAlmostEqual(out, out_script)
        self.assertEqual(captured, captured_script)

    def test_optional_dict_construct(self):
        class M(torch.nn.Module):
            def use(self, buffer: Dict[str, Optional[torch.Tensor]]):
                return buffer["prev_key"]

            def forward(self, x):
                prev_key = torch.rand(2, 3)
                next_key = torch.rand(2, 3)
                saved_state: Dict[str, Optional[torch.Tensor]] = {
                    "prev_key": prev_key,
                    "next_key": next_key,
                }

                return self.use(saved_state)

        self.checkModule(M(), (torch.rand(2, 2),))

    def test_kwarg_support(self):
        with self.assertRaisesRegex(torch.jit.frontend.NotSupportedError, "variable number of arguments"):
            class M(torch.nn.Module):
                def forward(self, *, n_tokens: int, device_name: str = 2):
                    pass
            torch.jit.script(M())

        class M(torch.nn.Module):
            def forward(self, *, n_tokens: int, device_name: str):
                return n_tokens, device_name

        sm = torch.jit.script(M())

        with self.assertRaisesRegex(RuntimeError, "missing value for argument 'n_tokens'"):
            sm()

        input = (3, 'hello')
        self.assertEqual(sm(*input), input)

    def test_named_tuple(self):
        class FeatureVector(NamedTuple):
            float_features: float
            sequence_features: List[float]
            time_since_first: float

        @torch.jit.script
        def foo(x) -> float:
            fv = FeatureVector(3.0, [3.0], 3.0)  # noqa
            rv = fv.float_features
            for val in fv.sequence_features:
                rv += val
            rv *= fv.time_since_first
            return rv

        self.assertEqual(foo(torch.rand(3, 4)), 18.0)

    def test_named_tuple_constant(self):
        class Tup(NamedTuple):
            a: int
            b: int

        @torch.jit.script
        def foo():
            return Tup(1, 2)

        self.assertEqual(foo(), Tup(1, 2))

    @unittest.skipIf(sys.version_info[0] < 3 and sys.version_info[1] < 6, "dict not ordered")
    def test_dict_preserves_order(self):
        def dict_ordering():
            a : Dict[int, int] = {}
            for i in range(1000):
                a[i] = i + 1
            return a

        self.checkScript(dict_ordering, ())
        di = torch.jit.script(dict_ordering)()
        res = list(di.items())
        for i in range(1000):
            key, value = res[i]
            self.assertTrue(key == i and value == i + 1)

    def test_list_unification_hint(self):
        with self.assertRaisesRegex(RuntimeError, "Expected a List type hint"):
            @torch.jit.script
            def x():
                b : int = [2, 3]
                return b

    def test_return_named_tuple(self):
        class FeatureVector(NamedTuple):
            float_features: float
            sequence_features: List[float]
            time_since_first: float

        @torch.jit.script
        def foo(x):
            fv = FeatureVector(3.0, [3.0], 3.0)
            return fv

        out = foo(torch.rand(3, 4))
        out = foo(torch.rand(3, 4))
        self.assertEqual(out.float_features, 3.0)
        self.assertEqual(out.sequence_features, [3.0])
        self.assertEqual(out.time_since_first, 3.0)

    def test_ignore_with_types(self):
        @torch.jit.ignore
        def fn(x: Dict[str, Optional[torch.Tensor]]):
            return x + 10

        class M(torch.nn.Module):
            def __init__(self):
                super(M, self).__init__()

            def forward(self, in_batch: Dict[str, Optional[torch.Tensor]]) -> torch.Tensor:
                self.dropout_modality(in_batch)
                fn(in_batch)
                return torch.tensor(1)

            @torch.jit.ignore
            def dropout_modality(self, in_batch: Dict[str, Optional[torch.Tensor]]) -> Dict[str, Optional[torch.Tensor]]:
                return in_batch

        sm = torch.jit.script(M())
        FileCheck().check("dropout_modality").check("in_batch").run(str(sm.graph))

    def test_python_callable(self):
        class MyPythonClass(object):
            @torch.jit.ignore
            def __call__(self, *args) -> str:
                return str(type(args[0]))

        the_class = MyPythonClass()
        @torch.jit.script
        def fn(x):
            return the_class(x)

        # This doesn't involve the string frontend, so don't use checkScript
        x = torch.ones(2)
        self.assertEqual(fn(x), the_class(x))

    def test_bad_types(self):
        @torch.jit.ignore
        def fn(my_arg):
            return my_arg + 10

        with self.assertRaisesRegex(RuntimeError, "argument 'my_arg'"):
            @torch.jit.script
            def other_fn(x):
                return fn('2')


    def test_named_tuple_slice_unpack(self):
        class MyCoolNamedTuple(NamedTuple):
            a : int
            b : float
            c : List[int]

        @torch.jit.script
        def foo(a : int, b : float, c : List[int]):
            tup = MyCoolNamedTuple(a, b, c)  # noqa
            my_a, my_b, my_c = tup
            return tup[:1], my_a, my_c

        self.assertEqual(foo(3, 3.5, [6]), ((3,), 3, [6]))

    def test_named_tuple_lower(self):
        class MyCoolNamedTuple(NamedTuple):
            a : int
            b : float
            c : List[int]

        @torch.jit.script
        def foo(a : int):
            tup = MyCoolNamedTuple(a, 3.14, [9])  # noqa
            return tup

        FileCheck().check('TupleConstruct').run(foo.graph)
        torch._C._jit_pass_lower_all_tuples(foo.graph)
        FileCheck().check_not('TupleConstruct').run(foo.graph)

    def test_named_tuple_type_annotation(self):
        global MyCoolNamedTuple  # see [local resolution in python]

        class MyCoolNamedTuple(NamedTuple):
            a : int
            b : float
            c : List[int]

        @torch.jit.script
        def foo(x : MyCoolNamedTuple) -> MyCoolNamedTuple:
            return x

        mnt = MyCoolNamedTuple(42, 420.0, [666])
        self.assertEqual(foo(mnt), mnt)

    def test_named_tuple_wrong_types(self):
        class MyCoolNamedTuple(NamedTuple):
            a : int
            b : float
            c : List[int]

        with self.assertRaisesRegex(RuntimeError, "Expected a value of type 'int' for argument 'a'"
                                                  " but instead found type 'str'"):
            @torch.jit.script
            def foo():
                tup = MyCoolNamedTuple('foo', 'bar', 'baz')  # noqa
                return tup

    def test_named_tuple_kwarg_construct(self):
        class MyCoolNamedTuple(NamedTuple):
            a : int
            b : float
            c : List[int]

        @torch.jit.script
        def foo():
            tup = MyCoolNamedTuple(c=[1, 2, 3], b=3.5, a=9)  # noqa
            return tup

        tup = foo()
        self.assertEqual(tup.a, 9)
        self.assertEqual(tup.b, 3.5)
        self.assertEqual(tup.c, [1, 2, 3])

    def test_named_tuple_default_error(self):
        class MyCoolNamedTuple(NamedTuple):
            a : int
            b : float
            c : List[int] = [3, 4, 5]

        with self.assertRaisesRegex(RuntimeError, 'Default values are currently not supported'):
            @torch.jit.script
            def foo():
                tup = MyCoolNamedTuple(c=[1, 2, 3], b=3.5, a=9)  # noqa
                return tup

    @unittest.skipIf(True, "broken while these tests were not in CI")
    def test_named_tuple_serialization(self):
        class MyCoolNamedTuple(NamedTuple):
            a : int
            b : float
            c : List[int]

        class MyMod(torch.jit.ScriptModule):
            @torch.jit.script_method
            def forward(self):
                return MyCoolNamedTuple(3, 3.5, [3, 4, 5])

        mm = MyMod()
        mm.save('foo.zip')
        torch.testing._internal.jit_utils.clear_class_registry()
        loaded = torch.jit.load('foo.zip')

        out = mm()
        out_loaded = loaded()

        for name in ['a', 'b', 'c']:
            self.assertEqual(getattr(out_loaded, name), getattr(out, name))

    def test_type_annotate_py3(self):
        def fn():
            a : List[int] = []
            b : torch.Tensor = torch.ones(2, 2)
            c : Optional[torch.Tensor] = None
            d : Optional[torch.Tensor] = torch.ones(3, 4)
            for _ in range(10):
                a.append(4)
                c = torch.ones(2, 2)
                d = None
            return a, b, c, d

        self.checkScript(fn, ())

        def wrong_type():
            wrong : List[int] = [0.5]
            return wrong

        with self.assertRaisesRegex(RuntimeError, "Lists must contain only a single type"):
            torch.jit.script(wrong_type)

    def test_parser_bug(self):
        def parser_bug(o: Optional[torch.Tensor]):
            pass

    def test_mismatched_annotation(self):
        with self.assertRaisesRegex(RuntimeError, 'annotated with type'):
            @torch.jit.script
            def foo():
                x : str = 4
                return x

    def test_reannotate(self):
        with self.assertRaisesRegex(RuntimeError, 'declare and annotate'):
            @torch.jit.script
            def foo():
                x = 5
                if True:
                    x : Optional[int] = 7

    def test_any_in_class_fails(self):
        class MyCoolNamedTuple(NamedTuple):
            a : Any
            b : float
            c : List[int]
        with self.assertRaisesRegex(RuntimeError, "contains an Any"):
            @torch.jit.script
            def foo():
                return MyCoolNamedTuple(4, 5.5, [3])
            print(foo.graph)

    def test_export_opnames_interface(self):
        global OneTwoModule
        @torch.jit.interface
        class OneTwoModule(nn.Module):
            def one(self, x, y):
                # type: (Tensor, Tensor) -> Tensor
                pass

            def two(self, x):
                # type: (Tensor) -> Tensor
                pass

            def forward(self, x):
                # type: (Tensor) -> Tensor
                pass

        class FooMod(nn.Module):
            def one(self, x, y):
                # type: (Tensor, Tensor) -> Tensor
                return x + y

            def two(self, x):
                # type: (Tensor) -> Tensor
                return x * 2

            def three(self, x):
                # type: (Tensor) -> Tensor
                return 10 * x

            def forward(self, x):
                # type: (Tensor) -> Tensor
                return self.one(self.two(x), self.three(x))

        class BarMod(nn.Module):
            def one(self, x, y):
                # type: (Tensor, Tensor) -> Tensor
                return x * y

            def two(self, x):
                # type: (Tensor) -> Tensor
                return 2 / x

            def forward(self, x):
                # type: (Tensor) -> Tensor
                return self.two(self.one(x, x))

        class M(nn.Module):
            sub : OneTwoModule

            def __init__(self):
                super(M, self).__init__()
                self.sub = BarMod()

            def forward(self, x):
                # type: (Tensor) -> Tensor
                return self.sub.forward(x)

        def use_module_interface(mod_list: List[OneTwoModule], x: torch.Tensor):
            return mod_list[0].forward(x) + mod_list[1].forward(x)

        scripted_M_mod = torch.jit.script(M())
        self.assertEqual(torch.jit.export_opnames(scripted_M_mod),
<<<<<<< HEAD
                         ['aten::div.Scalar2', 'aten::mul.Tensor', 'prim::Constant'])

        scripted_M_mod.sub = torch.jit.script(FooMod())
        self.assertEqual(torch.jit.export_opnames(scripted_M_mod),
                         ['aten::add.Tensor', 'aten::mul.Scalar', 'aten::mul.Scalar2', 'prim::Constant'])
=======
                         ['aten::mul.Scalar', 'aten::mul.Tensor', 'aten::reciprocal'])

        scripted_M_mod.sub = torch.jit.script(FooMod())
        self.assertEqual(torch.jit.export_opnames(scripted_M_mod),
                         ['aten::add.Tensor', 'aten::mul.Scalar'])
>>>>>>> ecb05f12


if __name__ == '__main__':
    run_tests()<|MERGE_RESOLUTION|>--- conflicted
+++ resolved
@@ -405,19 +405,11 @@
 
         scripted_M_mod = torch.jit.script(M())
         self.assertEqual(torch.jit.export_opnames(scripted_M_mod),
-<<<<<<< HEAD
-                         ['aten::div.Scalar2', 'aten::mul.Tensor', 'prim::Constant'])
+                         ['aten::div.Scalar2', 'aten::mul.Tensor'])
 
         scripted_M_mod.sub = torch.jit.script(FooMod())
         self.assertEqual(torch.jit.export_opnames(scripted_M_mod),
-                         ['aten::add.Tensor', 'aten::mul.Scalar', 'aten::mul.Scalar2', 'prim::Constant'])
-=======
-                         ['aten::mul.Scalar', 'aten::mul.Tensor', 'aten::reciprocal'])
-
-        scripted_M_mod.sub = torch.jit.script(FooMod())
-        self.assertEqual(torch.jit.export_opnames(scripted_M_mod),
-                         ['aten::add.Tensor', 'aten::mul.Scalar'])
->>>>>>> ecb05f12
+                         ['aten::add.Tensor', 'aten::mul.Scalar', 'aten::mul.Scalar2'])
 
 
 if __name__ == '__main__':
